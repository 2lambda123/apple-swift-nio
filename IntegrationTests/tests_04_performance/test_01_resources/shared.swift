--- conflicted
+++ resolved
@@ -98,11 +98,7 @@
 
 func doRequests(group: EventLoopGroup, number numberOfRequests: Int) throws -> Int {
     let serverChannel = try ServerBootstrap(group: group)
-<<<<<<< HEAD
         .serverOptions([.allowImmediateLocalEndpointAddressReuse])
-=======
-        .serverChannelOption(ChannelOptions.socketOption(.so_reuseaddr), value: 1)
->>>>>>> 1d134ccd
         .childChannelInitializer { channel in
             channel.pipeline.configureHTTPServerPipeline(withPipeliningAssistance: true,
                                                          withErrorHandling: false).flatMap {
@@ -217,11 +213,7 @@
 
     static func doUDPRequests(group: EventLoopGroup, number numberOfRequests: Int) throws -> Int {
         let serverChannel = try DatagramBootstrap(group: group)
-<<<<<<< HEAD
             .options([.allowImmediateLocalEndpointAddressReuse])
-=======
-            .channelOption(ChannelOptions.socketOption(.so_reuseaddr), value: 1)
->>>>>>> 1d134ccd
             // Set the handlers that are applied to the bound channel
             .channelInitializer { channel in
                 return channel.pipeline.addHandler(EchoHandler())
