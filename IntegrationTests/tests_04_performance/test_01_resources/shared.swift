--- conflicted
+++ resolved
@@ -88,12 +88,8 @@
     }
 
     public func handlerAdded(context: ChannelHandlerContext) {
-<<<<<<< HEAD
-        _ = (context.channel as? SocketOptionProvider)?.setSoLinger(linger(l_onoff: 1, l_linger: 0))
-=======
         (context.channel as? SocketOptionProvider)?.setSoLinger(linger(l_onoff: 1, l_linger: 0))
             .whenFailure({ error in fatalError("Failed to set linger \(error)") })
->>>>>>> 6bba46fb
     }
 
     public func channelRead(context: ChannelHandlerContext, data: NIOAny) {
