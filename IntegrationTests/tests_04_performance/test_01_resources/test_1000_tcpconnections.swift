//===----------------------------------------------------------------------===//
//
// This source file is part of the SwiftNIO open source project
//
// Copyright (c) 2020 Apple Inc. and the SwiftNIO project authors
// Licensed under Apache License v2.0
//
// See LICENSE.txt for license information
// See CONTRIBUTORS.txt for the list of SwiftNIO project authors
//
// SPDX-License-Identifier: Apache-2.0
//
//===----------------------------------------------------------------------===//

import NIO

fileprivate final class ReceiveAndCloseHandler: ChannelInboundHandler {
    public typealias InboundIn = ByteBuffer
    public typealias OutboundOut = ByteBuffer
    
    func channelRead(context: ChannelHandlerContext, data: NIOAny) {
        let byteBuffer = self.unwrapInboundIn(data)
        precondition(byteBuffer.readableBytes == 1)
        context.channel.close(promise: nil)
    }
}

func run(identifier: String) {
    let serverChannel = try! ServerBootstrap(group: group)
            .serverChannelOption(ChannelOptions.socketOption(.so_reuseaddr), value: 1)
            .childChannelInitializer { channel in
                channel.pipeline.addHandler(ReceiveAndCloseHandler())
            }.bind(to: localhostPickPort).wait()
    defer {
        try! serverChannel.close().wait()
    }
    
    let clientBootstrap = ClientBootstrap(group: group)
    
    measure(identifier: identifier) {
        let numberOfIterations = 1000
        
        for _ in 0 ..< numberOfIterations {
            let clientChannel = try! clientBootstrap.connect(to: serverChannel.localAddress!)
                    .wait()
<<<<<<< HEAD
            defer {
                try! clientChannel.close().wait()
            }
            // For boring reasons we need to turn off linger.
            _ = try! (clientChannel as? SocketOptionProvider)?.setSoLinger(linger(l_onoff: 1, l_linger: 0)).wait()
=======
>>>>>>> c03dd9c5
            // Send a byte to make sure everything is really open.
            var buffer = clientChannel.allocator.buffer(capacity: 1)
            buffer.writeInteger(1, as: UInt8.self)
            clientChannel.writeAndFlush(NIOAny(buffer), promise: nil)
            // Wait for the close to come from the server side.
            try! clientChannel.closeFuture.wait()
        }
        return numberOfIterations
    }
}<|MERGE_RESOLUTION|>--- conflicted
+++ resolved
@@ -43,14 +43,8 @@
         for _ in 0 ..< numberOfIterations {
             let clientChannel = try! clientBootstrap.connect(to: serverChannel.localAddress!)
                     .wait()
-<<<<<<< HEAD
-            defer {
-                try! clientChannel.close().wait()
-            }
             // For boring reasons we need to turn off linger.
             _ = try! (clientChannel as? SocketOptionProvider)?.setSoLinger(linger(l_onoff: 1, l_linger: 0)).wait()
-=======
->>>>>>> c03dd9c5
             // Send a byte to make sure everything is really open.
             var buffer = clientChannel.allocator.buffer(capacity: 1)
             buffer.writeInteger(1, as: UInt8.self)
