--- conflicted
+++ resolved
@@ -398,17 +398,10 @@
                         .and(value: 1)
                         .and(value: 1)
 
-<<<<<<< HEAD
-            p1.succeed(result: 1)
-            p2.succeed(result: 1)
-            p3.succeed(result: 1)
-            _ = try! f.wait()
-=======
             p1.succeed(1)
             p2.succeed(1)
             p3.succeed(1)
-            let r = try! f.wait()
->>>>>>> c4ff795d
+            _ = try! f.wait()
         }
         let el = EmbeddedEventLoop()
         for _ in 0..<1000  {
