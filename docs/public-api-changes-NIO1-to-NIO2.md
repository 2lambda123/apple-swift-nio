--- conflicted
+++ resolved
@@ -9,9 +9,6 @@
 - `ByteToMessageDecoder`s now need to be wrapped in `ByteToMessageHandler`
   before they can be added to the pipeline.
   before: `pipeline.add(MyDecoder())`, after: `pipeline.add(ByteToMessageHandler(MyDecoder()))`
-<<<<<<< HEAD
-- `markedElementIndex()`, `markedElement()` and `hasMark()` are now computed variables instead of functions.
-=======
 - `EventLoop.makePromise`/`makeSucceededFuture`/`makeFailedFuture` instead of `new*`
 - `SocketAddress.makeAddressResolvingHost(:port:)` instead of
   `SocketAddress.newAddressResolving(host:port:)`
@@ -25,4 +22,4 @@
 - Made `WebSocketOpcode` a struct. Removed `WebSocketOpcode.unknownControl` and
   `WebSocketOpcode.unknownNonControl` values: these should be replaced by
   simply instantiating `WebSocketOpcode` with the value.
->>>>>>> f3f6e09b
+- `markedElementIndex()`, `markedElement()` and `hasMark()` are now computed variables instead of functions.