--- conflicted
+++ resolved
@@ -80,13 +80,6 @@
     private static let cmsghdr_secondDataCount = 1
     private static let cmsghdr_firstType = IP_PKTINFO
     private static let cmsghdr_secondType = IP_TOS
-<<<<<<< HEAD
-    #endif
-
-    func testCmsgFirstHeader() {
-        var exampleCmsgHrd = SystemTest.cmsghdrExample
-        exampleCmsgHrd.withUnsafeMutableBytes { pCmsgHdr in
-=======
     #else
     #error("No cmsg support on this platform.")
     #endif
@@ -94,7 +87,6 @@
     func testCmsgFirstHeader() {
         var exampleCmsgHdr = SystemTest.cmsghdrExample
         exampleCmsgHdr.withUnsafeMutableBytes { pCmsgHdr in
->>>>>>> f12803db
             var msgHdr = msghdr()
             msgHdr.msg_control = pCmsgHdr.baseAddress
             msgHdr.msg_controllen = .init(pCmsgHdr.count)
@@ -107,31 +99,18 @@
     }
     
     func testCMsgNextHeader() {
-<<<<<<< HEAD
-        var exampleCmsgHrd = SystemTest.cmsghdrExample
-        exampleCmsgHrd.withUnsafeMutableBytes { pCmsgHdr in
-=======
         var exampleCmsgHdr = SystemTest.cmsghdrExample
         exampleCmsgHdr.withUnsafeMutableBytes { pCmsgHdr in
->>>>>>> f12803db
             var msgHdr = msghdr()
             msgHdr.msg_control = pCmsgHdr.baseAddress
             msgHdr.msg_controllen = .init(pCmsgHdr.count)
 
             withUnsafeMutablePointer(to: &msgHdr) { pMsgHdr in
                 let first = Posix.cmsgFirstHeader(inside: pMsgHdr)
-<<<<<<< HEAD
-                let second = Posix.cmsgNextHeader(inside: pMsgHdr, from: first)
-                let expectedSecondSlice = UnsafeMutableRawBufferPointer(
-                    rebasing: pCmsgHdr[SystemTest.cmsghdr_secondStartPosition...])
-                XCTAssertEqual(expectedSecondSlice.baseAddress, second)
-                let third = Posix.cmsgNextHeader(inside: pMsgHdr, from: second)
-=======
                 let second = Posix.cmsgNextHeader(inside: pMsgHdr, after: first!)
                 let expectedSecondStart = pCmsgHdr.baseAddress! + SystemTest.cmsghdr_secondStartPosition
                 XCTAssertEqual(expectedSecondStart, second!)
                 let third = Posix.cmsgNextHeader(inside: pMsgHdr, after: second!)
->>>>>>> f12803db
                 XCTAssertEqual(third, nil)
             }
         }
@@ -146,11 +125,7 @@
 
             withUnsafePointer(to: msgHdr) { pMsgHdr in
                 let first = Posix.cmsgFirstHeader(inside: pMsgHdr)
-<<<<<<< HEAD
-                let firstData = Posix.cmsgData(for: first)
-=======
                 let firstData = Posix.cmsgData(for: first!)
->>>>>>> f12803db
                 let expecedFirstData = UnsafeRawBufferPointer(
                     rebasing: pCmsgHdr[SystemTest.cmsghdr_firstDataStart..<(
                                         SystemTest.cmsghdr_firstDataStart + SystemTest.cmsghdr_firstDataCount)])
