//===----------------------------------------------------------------------===//
//
// This source file is part of the SwiftNIO open source project
//
// Copyright (c) 2017-2018 Apple Inc. and the SwiftNIO project authors
// Licensed under Apache License v2.0
//
// See LICENSE.txt for license information
// See CONTRIBUTORS.txt for the list of SwiftNIO project authors
//
// SPDX-License-Identifier: Apache-2.0
//
//===----------------------------------------------------------------------===//

@testable import NIO
import NIOConcurrencyHelpers
import XCTest

class BootstrapTest: XCTestCase {
    var groupBag: [MultiThreadedEventLoopGroup]? = nil // protected by `self.lock`
    let lock = Lock()

    override func setUp() {
        self.lock.withLock {
            XCTAssertNil(self.groupBag)
            self.groupBag = []
        }
    }

    override func tearDown() {
        XCTAssertNoThrow(try self.lock.withLock {
            guard let groupBag = self.groupBag else {
                XCTFail()
                return
            }
            XCTAssertNoThrow(try groupBag.forEach {
                XCTAssertNoThrow(try $0.syncShutdownGracefully())
            })
            self.groupBag = nil
        })
    }

    func freshEventLoop() -> EventLoop {
        let group: MultiThreadedEventLoopGroup = MultiThreadedEventLoopGroup(numberOfThreads: 1)
        self.lock.withLock {
            self.groupBag!.append(group)
        }
        return group.next()
    }

    func testBootstrapsCallInitializersOnCorrectEventLoop() throws {
        for numThreads in [1 /* everything on one event loop */,
                           2 /* some stuff has shared event loops */,
                           5 /* everything on a different event loop */] {
            let group = MultiThreadedEventLoopGroup(numberOfThreads: numThreads)
            defer {
                XCTAssertNoThrow(try group.syncShutdownGracefully())
            }

            let childChannelDone = group.next().makePromise(of: Void.self)
            let serverChannelDone = group.next().makePromise(of: Void.self)
            let serverChannel = try assertNoThrowWithValue(ServerBootstrap(group: group)
                .childChannelInitializer { channel in
                    XCTAssert(channel.eventLoop.inEventLoop)
                    childChannelDone.succeed(())
                    return channel.eventLoop.makeSucceededFuture(())
                }
                .serverChannelInitializer { channel in
                    XCTAssert(channel.eventLoop.inEventLoop)
                    serverChannelDone.succeed(())
                    return channel.eventLoop.makeSucceededFuture(())
                }
                .bind(host: "localhost", port: 0)
                .wait())
            defer {
                XCTAssertNoThrow(try serverChannel.close().wait())
            }

            let client = try assertNoThrowWithValue(ClientBootstrap(group: group)
                .channelInitializer { channel in
                    XCTAssert(channel.eventLoop.inEventLoop)
                    return channel.eventLoop.makeSucceededFuture(())
                }
                .connect(to: serverChannel.localAddress!)
                .wait(), message: "resolver debug info: \(try! resolverDebugInformation(eventLoop: group.next(),host: "localhost", previouslyReceivedResult: serverChannel.localAddress!))")
            defer {
                XCTAssertNoThrow(try client.syncCloseAcceptingAlreadyClosed())
            }
            XCTAssertNoThrow(try childChannelDone.futureResult.wait())
            XCTAssertNoThrow(try serverChannelDone.futureResult.wait())
        }
    }

    func testTCPBootstrapsTolerateFuturesFromDifferentEventLoopsReturnedInInitializers() throws {
        let childChannelDone = self.freshEventLoop().makePromise(of: Void.self)
        let serverChannelDone = self.freshEventLoop().makePromise(of: Void.self)
        let serverChannel = try assertNoThrowWithValue(ServerBootstrap(group: self.freshEventLoop())
            .childChannelInitializer { channel in
                XCTAssert(channel.eventLoop.inEventLoop)
                defer {
                    childChannelDone.succeed(())
                }
                return self.freshEventLoop().makeSucceededFuture(())
            }
            .serverChannelInitializer { channel in
                XCTAssert(channel.eventLoop.inEventLoop)
                defer {
                    serverChannelDone.succeed(())
                }
                return self.freshEventLoop().makeSucceededFuture(())
            }
            .bind(host: "127.0.0.1", port: 0)
            .wait())
        defer {
            XCTAssertNoThrow(try serverChannel.close().wait())
        }

        let client = try assertNoThrowWithValue(ClientBootstrap(group: self.freshEventLoop())
            .channelInitializer { channel in
                XCTAssert(channel.eventLoop.inEventLoop)
                return self.freshEventLoop().makeSucceededFuture(())
            }
            .connect(to: serverChannel.localAddress!)
            .wait())
        defer {
            XCTAssertNoThrow(try client.syncCloseAcceptingAlreadyClosed())
        }
        XCTAssertNoThrow(try childChannelDone.futureResult.wait())
        XCTAssertNoThrow(try serverChannelDone.futureResult.wait())
    }

    func testUDPBootstrapToleratesFuturesFromDifferentEventLoopsReturnedInInitializers() throws {
        XCTAssertNoThrow(try DatagramBootstrap(group: self.freshEventLoop())
            .channelInitializer { channel in
                XCTAssert(channel.eventLoop.inEventLoop)
                return self.freshEventLoop().makeSucceededFuture(())
        }
        .bind(host: "127.0.0.1", port: 0)
        .wait()
        .close()
        .wait())
    }

    func testPreConnectedClientSocketToleratesFuturesFromDifferentEventLoopsReturnedInInitializers() throws {
        var socketFDs: [CInt] = [-1, -1]
<<<<<<< HEAD
        let err = socketpair(PF_LOCAL, Posix.SOCK_STREAM, 0, &socketFDs)
        XCTAssertEqual(0, err)
=======
        XCTAssertNoThrow(try Posix.socketpair(domain: PF_LOCAL,
                                              type: Posix.SOCK_STREAM,
                                              protocol: 0,
                                              socketVector: &socketFDs))
>>>>>>> bc661cbb
        defer {
            // 0 is closed together with the Channel below.
            XCTAssertNoThrow(try Posix.close(descriptor: socketFDs[1]))
        }

        XCTAssertNoThrow(try ClientBootstrap(group: self.freshEventLoop())
            .channelInitializer { channel in
                XCTAssert(channel.eventLoop.inEventLoop)
                return self.freshEventLoop().makeSucceededFuture(())
            }
            .withConnectedSocket(descriptor: socketFDs[0])
            .wait()
            .close()
            .wait())
    }

    func testPreConnectedServerSocketToleratesFuturesFromDifferentEventLoopsReturnedInInitializers() throws {
        let socket = try Posix.socket(domain: AF_INET, type: Posix.SOCK_STREAM, protocol: 0)

        let serverAddress = try assertNoThrowWithValue(SocketAddress.makeAddressResolvingHost("127.0.0.1", port: 0))
        try serverAddress.withSockAddr { serverAddressPtr, size in
            try Posix.bind(descriptor: socket, ptr: serverAddressPtr,
                           bytes: size)
        }

        let childChannelDone = self.freshEventLoop().next().makePromise(of: Void.self)
        let serverChannelDone = self.freshEventLoop().next().makePromise(of: Void.self)

        let serverChannel = try assertNoThrowWithValue(try ServerBootstrap(group: self.freshEventLoop())
            .childChannelInitializer { channel in
                XCTAssert(channel.eventLoop.inEventLoop)
                defer {
                    childChannelDone.succeed(())
                }
                return self.freshEventLoop().makeSucceededFuture(())
            }
            .serverChannelInitializer { channel in
                XCTAssert(channel.eventLoop.inEventLoop)
                defer {
                    serverChannelDone.succeed(())
                }
                return self.freshEventLoop().makeSucceededFuture(())
            }
            .withBoundSocket(descriptor: socket)
            .wait())
        let client = try assertNoThrowWithValue(ClientBootstrap(group: self.freshEventLoop())
            .channelInitializer { channel in
                XCTAssert(channel.eventLoop.inEventLoop)
                return self.freshEventLoop().makeSucceededFuture(())
            }
            .connect(to: serverChannel.localAddress!)
            .wait())
        defer {
            XCTAssertNoThrow(try client.syncCloseAcceptingAlreadyClosed())
        }
        XCTAssertNoThrow(try childChannelDone.futureResult.wait())
        XCTAssertNoThrow(try serverChannelDone.futureResult.wait())
    }
}<|MERGE_RESOLUTION|>--- conflicted
+++ resolved
@@ -143,15 +143,10 @@
 
     func testPreConnectedClientSocketToleratesFuturesFromDifferentEventLoopsReturnedInInitializers() throws {
         var socketFDs: [CInt] = [-1, -1]
-<<<<<<< HEAD
-        let err = socketpair(PF_LOCAL, Posix.SOCK_STREAM, 0, &socketFDs)
-        XCTAssertEqual(0, err)
-=======
         XCTAssertNoThrow(try Posix.socketpair(domain: PF_LOCAL,
                                               type: Posix.SOCK_STREAM,
                                               protocol: 0,
                                               socketVector: &socketFDs))
->>>>>>> bc661cbb
         defer {
             // 0 is closed together with the Channel below.
             XCTAssertNoThrow(try Posix.close(descriptor: socketFDs[1]))
