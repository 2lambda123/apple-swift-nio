--- conflicted
+++ resolved
@@ -49,20 +49,7 @@
     private func withPendingDatagramWritesManager(_ body: (PendingDatagramWritesManager) throws -> Void) rethrows {
         let bufferPool = Pool<PooledBuffer>(maxSize: 16)
         let msgBufferPool = Pool<PooledMsgBuffer>(maxSize: 16)
-<<<<<<< HEAD
-        var controlMessageStorage = UnsafeControlMessageStorage.allocate(msghdrCount: Socket.writevLimitIOVectors)
-
-#if SWIFTNIO_USE_IO_URING && os(Linux)
-        // With Uring the PendingDatagramWritesManager become an owner of the 'controlMessageStorage'
-#else
-        defer {
-            controlMessageStorage.deallocate()
-        }
-#endif
-        let pwm = NIOPosix.PendingDatagramWritesManager(bufferPool: bufferPool, msgBufferPool: msgBufferPool, controlMessageStorage: controlMessageStorage)
-=======
         let pwm = NIOPosix.PendingDatagramWritesManager(bufferPool: bufferPool, msgBufferPool: msgBufferPool)
->>>>>>> 6213ba7a
 
         XCTAssertTrue(pwm.isEmpty)
         XCTAssertTrue(pwm.isOpen)
