--- conflicted
+++ resolved
@@ -381,26 +381,17 @@
 /// the availability of the functions.
 final class PendingDatagramWritesManager: PendingWritesManager {
 
-<<<<<<< HEAD
     /// storage for IOVector and the references to the buffers used when we perform gathering writes. Only present
     /// on Linux because Darwin does not support gathering datagram writes.
     private var bufferPool: Pool<PooledBuffer>
     private var buffer: PooledBuffer?
 
-    /// Storage for mmsghdr structures. Only present on Linux because Darwin does not support
-    /// gathering datagram writes.
-    private var msgs: UnsafeMutableBufferPointer<MMsgHdr>
-
-    /// Storage for sockaddr structures. Only present on Linux because Darwin does not support gathering
-    /// writes.
-    private var addresses: UnsafeMutableBufferPointer<sockaddr_storage>
+    /// Storage for mmsghdr and sockaddr structures.
+    /// Only present on Linux because Darwin does not support gathering datagram writes.
+    private var msgBufferPool: Pool<PooledMsgBuffer>
+    private var msgBuffer: PooledMsgBuffer?
 
     private var controlMessageStorage: UnsafeControlMessageStorage
-=======
-    private let bufferPool: Pool<PooledBuffer>
-    private let msgBufferPool: Pool<PooledMsgBuffer>
-    private let controlMessageStorage: UnsafeControlMessageStorage
->>>>>>> 8193940b
 
     private var state = PendingDatagramWritesState()
 
@@ -429,8 +420,6 @@
 #if SWIFTNIO_USE_IO_URING && os(Linux)
 
     deinit {
-        self.msgs.deallocate()
-        self.addresses.deallocate()
         self.controlMessageStorage.deallocate()
     }
 
@@ -520,49 +509,50 @@
         let pdw = self.state.nextWrite
         if let pdw = pdw {
             self.buffer = self.bufferPool.get()
+            self.msgBuffer = self.msgBufferPool.get()
             try self.buffer!.withUnsafePointers { iovecs, storageRefs in
-                try pdw.data.withUnsafeReadableBytesWithStorageManagement { ptr, storageRef in
-                    storageRefs[0] = storageRef.retain()
-
-                    let address: UnsafeMutablePointer<sockaddr_storage>?
-                    let addressLen: socklen_t
-                    let protocolFamily: NIOBSDSocket.ProtocolFamily
-                    if let envelopeAddress = pdw.address {
-                        precondition(self.state.remoteAddress == nil, "Pending write with address on connected socket.")
-                        address = self.addresses.baseAddress
-                        addressLen = pdw.copySocketAddress(address!)
-                        protocolFamily = envelopeAddress.protocol
+                try self.msgBuffer!.withUnsafePointers { msgs, addresses in 
+                    try pdw.data.withUnsafeReadableBytesWithStorageManagement { ptr, storageRef in
+                        storageRefs[0] = storageRef.retain()
+
+                        let address: UnsafeMutablePointer<sockaddr_storage>?
+                        let addressLen: socklen_t
+                        let protocolFamily: NIOBSDSocket.ProtocolFamily
+                        if let envelopeAddress = pdw.address {
+                            precondition(self.state.remoteAddress == nil, "Pending write with address on connected socket.")
+                            address = addresses.baseAddress
+                            addressLen = pdw.copySocketAddress(address!)
+                            protocolFamily = envelopeAddress.protocol
+                        }
+                        else {
+                            guard let connectedRemoteAddress = self.state.remoteAddress else {
+                                preconditionFailure("Pending write without address on unconnected socket.")
+                            }
+                            address = nil
+                            addressLen = 0
+                            protocolFamily = connectedRemoteAddress.protocol
+                        }
+
+                        iovecs[0] = iovec(iov_base: UnsafeMutableRawPointer(mutating: ptr.baseAddress!), iov_len: ptr.count)
+
+                        var controlBytes = UnsafeOutboundControlBytes(controlBytes: self.controlMessageStorage[0])
+                        controlBytes.appendExplicitCongestionState(metadata: pdw.metadata, protocolFamily: protocolFamily)
+                        let controlMessageBytePointer = controlBytes.validControlBytes
+
+                        let msg = msghdr(msg_name: address,
+                                                 msg_namelen: addressLen,
+                                                 msg_iov: iovecs.baseAddress,
+                                                 msg_iovlen: 1,
+                                                 msg_control: controlMessageBytePointer.baseAddress,
+                                                 msg_controllen: .init(controlMessageBytePointer.count),
+                                                 msg_flags: 0)
+                        msgs[0] = MMsgHdr(msg_hdr: msg, msg_len: 0)
+
+                        // Uring has no analogue to sendmmsg(), so we can send only single message at once
+                        var ptr = UnsafeRawBufferPointer(msgs).baseAddress!
+                        ptr += MemoryLayout<MMsgHdr>.offset(of: \MMsgHdr.msg_hdr)!
+                        try asyncWriteOperation(ptr.bindMemory(to: msghdr.self, capacity: 1))
                     }
-                    else {
-                        guard let connectedRemoteAddress = self.state.remoteAddress else {
-                            preconditionFailure("Pending write without address on unconnected socket.")
-                        }
-                        address = nil
-                        addressLen = 0
-                        protocolFamily = connectedRemoteAddress.protocol
-                    }
-
-                    iovecs[0] = iovec(iov_base: UnsafeMutableRawPointer(mutating: ptr.baseAddress!), iov_len: ptr.count)
-
-                    var controlBytes = UnsafeOutboundControlBytes(controlBytes: self.controlMessageStorage[0])
-                    controlBytes.appendExplicitCongestionState(metadata: pdw.metadata, protocolFamily: protocolFamily)
-                    let controlMessageBytePointer = controlBytes.validControlBytes
-
-                    let msg = msghdr(msg_name: address,
-                                     msg_namelen: addressLen,
-                                     msg_iov: iovecs.baseAddress,
-                                     msg_iovlen: 1,
-                                     msg_control: controlMessageBytePointer.baseAddress,
-                                     msg_controllen: .init(controlMessageBytePointer.count),
-                                     msg_flags: 0)
-                    self.msgs[0] = MMsgHdr(msg_hdr: msg, msg_len: 0)
-
-                    // Uring has no analogue to sendmmsg(), so we can send only single message at once
-                    // Let's use msghdr initialized in self.msgs[0], and safer to add (possible) offset
-                    // which can be non zero if someone will change MMsgHdr struct.
-                    var ptr = UnsafeRawBufferPointer(self.msgs).baseAddress!
-                    ptr += MemoryLayout<MMsgHdr>.offset(of: \MMsgHdr.msg_hdr)!
-                    try asyncWriteOperation(ptr.bindMemory(to: msghdr.self, capacity: 1))
                 }
             }
         }
@@ -574,6 +564,9 @@
         }
         self.bufferPool.put(self.buffer!)
         self.buffer = nil
+
+        self.msgBufferPool.put(self.msgBuffer!)
+        self.msgBuffer = nil
 
         if (written >= 0) {
             let (writeFiller, result) = self.state.didScalarWrite(written: Int(written))
