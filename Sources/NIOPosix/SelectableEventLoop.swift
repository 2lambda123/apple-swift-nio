//===----------------------------------------------------------------------===//
//
// This source file is part of the SwiftNIO open source project
//
// Copyright (c) 2017-2021 Apple Inc. and the SwiftNIO project authors
// Licensed under Apache License v2.0
//
// See LICENSE.txt for license information
// See CONTRIBUTORS.txt for the list of SwiftNIO project authors
//
// SPDX-License-Identifier: Apache-2.0
//
//===----------------------------------------------------------------------===//

import Dispatch
import NIOCore
import NIOConcurrencyHelpers
import _NIODataStructures
import Atomics

/// Execute the given closure and ensure we release all auto pools if needed.
@inlinable
internal func withAutoReleasePool<T>(_ execute: () throws -> T) rethrows -> T {
#if os(iOS) || os(macOS) || os(tvOS) || os(watchOS)
    return try autoreleasepool {
        try execute()
    }
#else
    return try execute()
#endif
}

/// `EventLoop` implementation that uses a `Selector` to get notified once there is more I/O or tasks to process.
/// The whole processing of I/O and tasks is done by a `NIOThread` that is tied to the `SelectableEventLoop`. This `NIOThread`
/// is guaranteed to never change!
@usableFromInline
internal final class SelectableEventLoop: EventLoop {

    static let strictModeEnabled: Bool = {
        switch getenv("SWIFTNIO_STRICT").map({ String.init(cString: $0).lowercased() }) {
        case "true", "y", "yes", "on", "1":
            return true
        default:
            return false
        }
    }()

    /// The different state in the lifecycle of an `EventLoop` seen from _outside_ the `EventLoop`.
    private enum ExternalState {
        /// `EventLoop` is open and so can process more work.
        case open
        /// `EventLoop` is currently in the process of closing.
        case closing
        /// `EventLoop` is closed.
        case closed
        /// `EventLoop` is closed and is currently trying to reclaim resources (such as the EventLoop thread).
        case reclaimingResources
        /// `EventLoop` is closed and all the resources (such as the EventLoop thread) have been reclaimed.
        case resourcesReclaimed
    }

    /// The different state in the lifecycle of an `EventLoop` seen from _inside_ the `EventLoop`.
    private enum InternalState {
        case runningAndAcceptingNewRegistrations
        case runningButNotAcceptingNewRegistrations
        case noLongerRunning
        case exitingThread
    }

    /* private but tests */ internal let _selector: NIOPosix.Selector<NIORegistration>
    private let thread: NIOThread
    @usableFromInline
    // _pendingTaskPop is set to `true` if the event loop is about to pop tasks off the task queue.
    // This may only be read/written while holding the _tasksLock.
    internal var _pendingTaskPop = false
    @usableFromInline
    internal var scheduledTaskCounter = ManagedAtomic<UInt64>(0)
    @usableFromInline
    internal var _scheduledTasks = PriorityQueue<ScheduledTask>()

    // We only need the ScheduledTask's task closure. However, an `Array<() -> Void>` allocates
    // for every appended closure. https://bugs.swift.org/browse/SR-15872
    private var tasksCopy = ContiguousArray<ScheduledTask>()
    @usableFromInline
    internal var _succeededVoidFuture: Optional<EventLoopFuture<Void>> = nil {
        didSet {
            self.assertInEventLoop()
        }
    }

    private let canBeShutdownIndividually: Bool
    @usableFromInline
    internal let _tasksLock = NIOLock()
    private let _externalStateLock = NIOLock()
    private var externalStateLock: NIOLock {
        // The assert is here to check that we never try to read the external state on the EventLoop unless we're
        // shutting down.
        assert(!self.inEventLoop || self.internalState != .runningAndAcceptingNewRegistrations,
               "lifecycle lock taken whilst up and running and in EventLoop")
        return self._externalStateLock
    }
    private var internalState: InternalState = .runningAndAcceptingNewRegistrations // protected by the EventLoop thread
    private var externalState: ExternalState = .open // protected by externalStateLock

    let bufferPool: Pool<PooledBuffer>
    let msgBufferPool: Pool<PooledMsgBuffer>

<<<<<<< HEAD
    // Used for gathering UDP writes.
    let msgs: UnsafeMutableBufferPointer<MMsgHdr>
    let addresses: UnsafeMutableBufferPointer<sockaddr_storage>

=======
>>>>>>> 8193940b
    // Used for UDP control messages.
    private(set) var controlMessageStorage: UnsafeControlMessageStorage

    // The `_parentGroup` will always be set unless this is a thread takeover or we shut down.
    @usableFromInline
    internal var _parentGroup: Optional<MultiThreadedEventLoopGroup>

    /// Creates a new `SelectableEventLoop` instance that is tied to the given `pthread_t`.

    private let promiseCreationStoreLock = NIOLock()
    private var _promiseCreationStore: [_NIOEventLoopFutureIdentifier: (file: StaticString, line: UInt)] = [:]

    @usableFromInline
    internal func _promiseCreated(futureIdentifier: _NIOEventLoopFutureIdentifier, file: StaticString, line: UInt) {
        precondition(_isDebugAssertConfiguration())
        self.promiseCreationStoreLock.withLock {
            self._promiseCreationStore[futureIdentifier] = (file: file, line: line)
        }
    }

    @usableFromInline
    internal func _promiseCompleted(futureIdentifier: _NIOEventLoopFutureIdentifier) -> (file: StaticString, line: UInt)? {
        precondition(_isDebugAssertConfiguration())
        return self.promiseCreationStoreLock.withLock {
            self._promiseCreationStore.removeValue(forKey: futureIdentifier)
        }
    }

    @usableFromInline
    internal func _preconditionSafeToWait(file: StaticString, line: UInt) {
        let explainer: () -> String = { """
BUG DETECTED: wait() must not be called when on an EventLoop.
Calling wait() on any EventLoop can lead to
- deadlocks
- stalling processing of other connections (Channels) that are handled on the EventLoop that wait was called on

Further information:
- current eventLoop: \(MultiThreadedEventLoopGroup.currentEventLoop.debugDescription)
- event loop associated to future: \(self)
"""
        }
        precondition(!self.inEventLoop, explainer(), file: file, line: line)
        precondition(MultiThreadedEventLoopGroup.currentEventLoop == nil, explainer(), file: file, line: line)
    }

    @usableFromInline
    internal var _validInternalStateToScheduleTasks: Bool {
        switch self.internalState {
        case .exitingThread:
            return false
        case .runningAndAcceptingNewRegistrations, .runningButNotAcceptingNewRegistrations, .noLongerRunning:
            return true
        }
    }

    // access with `externalStateLock` held
    private var validExternalStateToScheduleTasks: Bool {
        switch self.externalState {
        case .open, .closing:
            return true
        case .closed, .reclaimingResources, .resourcesReclaimed:
            return false
        }
    }

    internal var testsOnly_validExternalStateToScheduleTasks: Bool {
        return self.externalStateLock.withLock {
            return self.validExternalStateToScheduleTasks
        }
    }

    internal init(thread: NIOThread,
                  parentGroup: MultiThreadedEventLoopGroup?, /* nil iff thread take-over */
                  selector: NIOPosix.Selector<NIORegistration>,
                  canBeShutdownIndividually: Bool) {
        self._parentGroup = parentGroup
        self._selector = selector
        self.thread = thread
        self.bufferPool = Pool<PooledBuffer>(maxSize: 16)
        self.msgBufferPool = Pool<PooledMsgBuffer>(maxSize: 16)
        self.controlMessageStorage = UnsafeControlMessageStorage.allocate(msghdrCount: Socket.writevLimitIOVectors)
        // We will process 4096 tasks per while loop.
        self.tasksCopy.reserveCapacity(4096)
        self.canBeShutdownIndividually = canBeShutdownIndividually
        // note: We are creating a reference cycle here that we'll break when shutting the SelectableEventLoop down.
        // note: We have to create the promise and complete it because otherwise we'll hit a loop in `makeSucceededFuture`. This is
        //       fairly dumb, but it's the only option we have.
        let voidPromise = self.makePromise(of: Void.self)
        voidPromise.succeed(())
        self._succeededVoidFuture = voidPromise.futureResult
    }

    deinit {
        assert(self.internalState == .exitingThread,
               "illegal internal state on deinit: \(self.internalState)")
        assert(self.externalState == .resourcesReclaimed,
               "illegal external state on shutdown: \(self.externalState)")
<<<<<<< HEAD
#if !(SWIFTNIO_USE_IO_URING && os(Linux))
        self.msgs.deallocate()
        self.addresses.deallocate()
#endif
=======
>>>>>>> 8193940b
        self.controlMessageStorage.deallocate()
    }

    /// Is this `SelectableEventLoop` still open (ie. not shutting down or shut down)
    internal var isOpen: Bool {
        self.assertInEventLoop()
        switch self.internalState {
        case .noLongerRunning, .runningButNotAcceptingNewRegistrations, .exitingThread:
            return false
        case .runningAndAcceptingNewRegistrations:
            return true
        }
    }

    /// Register the given `SelectableChannel` with this `SelectableEventLoop`. After this point all I/O for the `SelectableChannel` will be processed by this `SelectableEventLoop` until it
    /// is deregistered by calling `deregister`.
    internal func register<C: SelectableChannel>(channel: C) throws {
        self.assertInEventLoop()

        // Don't allow registration when we're closed.
        guard self.isOpen else {
            throw EventLoopError.shutdown
        }

        try channel.register(selector: self._selector, interested: channel.interestedEvent)
    }

    /// Deregister the given `SelectableChannel` from this `SelectableEventLoop`.
    internal func deregister<C: SelectableChannel>(channel: C, mode: CloseMode = .all) throws {
        self.assertInEventLoop()
        guard self.isOpen else {
            // It's possible the EventLoop was closed before we were able to call deregister, so just return in this case as there is no harm.
            return
        }

        try channel.deregister(selector: self._selector, mode: mode)
    }

    /// Register the given `SelectableChannel` with this `SelectableEventLoop`. This should be done whenever `channel.interestedEvents` has changed and it should be taken into account when
    /// waiting for new I/O for the given `SelectableChannel`.
    internal func reregister<C: SelectableChannel>(channel: C) throws {
        self.assertInEventLoop()

        try channel.reregister(selector: self._selector, interested: channel.interestedEvent)
    }

    internal func writeAsync(channel: any SelectableChannel, pointer: UnsafeRawBufferPointer) throws -> Void {
        try channel.writeAsync(selector: self._selector, pointer: pointer)
    }

    internal func writeAsync(channel: any SelectableChannel, iovecs: UnsafeBufferPointer<IOVector>) throws -> Void {
        try channel.writeAsync(selector: self._selector, iovecs: iovecs)
    }

    internal func sendFileAsync(channel: any SelectableChannel, src: CInt, offset: Int64, count: UInt32) throws -> Void {
        try channel.sendFileAsync(selector: self._selector, src: src, offset: offset, count: count)
    }

    internal func sendmsgAsync(channel: DatagramChannel, msghdr: UnsafePointer<msghdr>) throws -> Void {
        try channel.sendmsgAsync(selector: self._selector, msghdr: msghdr)
    }

    /// - see: `EventLoop.inEventLoop`
    @usableFromInline
    internal var inEventLoop: Bool {
        return thread.isCurrent
    }

    /// - see: `EventLoop.scheduleTask(deadline:_:)`
    @inlinable
    internal func scheduleTask<T>(deadline: NIODeadline, _ task: @escaping () throws -> T) -> Scheduled<T> {
        let promise: EventLoopPromise<T> = self.makePromise()
        let task = ScheduledTask(id: self.scheduledTaskCounter.loadThenWrappingIncrement(ordering: .relaxed), {
            do {
                promise.succeed(try task())
            } catch let err {
                promise.fail(err)
            }
        }, { error in
            promise.fail(error)
        }, deadline)

        let taskId = task.id
        let scheduled = Scheduled(promise: promise, cancellationTask: {
            self._tasksLock.withLock { () -> Void in
                self._scheduledTasks.removeFirst(where: { $0.id == taskId })
            }
            // We don't need to wake up the selector here, the scheduled task will never be picked up. Waking up the
            // selector would mean that we may be able to recalculate the shutdown to a later date. The cost of not
            // doing the recalculation is one potentially unnecessary wakeup which is exactly what we're
            // saving here. So in the worst case, we didn't do a performance optimisation, in the best case, we saved
            // one wakeup.
        })

        do {
            try self._schedule0(task)
        } catch {
            promise.fail(error)
        }

        return scheduled
    }

    /// - see: `EventLoop.scheduleTask(in:_:)`
    @inlinable
    internal func scheduleTask<T>(in: TimeAmount, _ task: @escaping () throws -> T) -> Scheduled<T> {
        return scheduleTask(deadline: .now() + `in`, task)
    }

    // - see: `EventLoop.execute`
    @inlinable
    internal func execute(_ task: @escaping () -> Void) {
        // nothing we can do if we fail enqueuing here.
        try? self._schedule0(ScheduledTask(id: self.scheduledTaskCounter.loadThenWrappingIncrement(ordering: .relaxed), task, { error in
            // do nothing
        }, .now()))
    }

    /// Add the `ScheduledTask` to be executed.
    @usableFromInline
    internal func _schedule0(_ task: ScheduledTask) throws {
        if self.inEventLoop {
            precondition(self._validInternalStateToScheduleTasks,
                         "BUG IN NIO (please report): EventLoop is shutdown, yet we're on the EventLoop.")

            self._tasksLock.withLock { () -> Void in
                self._scheduledTasks.push(task)
            }
        } else {
            let shouldWakeSelector: Bool = self.externalStateLock.withLock {
                guard self.validExternalStateToScheduleTasks else {
                    if Self.strictModeEnabled {
                        fatalError("Cannot schedule tasks on an EventLoop that has already shut down.")
                    }
                    fputs(
                        """
                        ERROR: Cannot schedule tasks on an EventLoop that has already shut down. \
                        This will be upgraded to a forced crash in future SwiftNIO versions.\n
                        """,
                        stderr
                    )
                    return false
                }

                return self._tasksLock.withLock {
                    self._scheduledTasks.push(task)

                    if self._pendingTaskPop == false {
                        // Our job to wake the selector.
                        self._pendingTaskPop = true
                        return true
                    } else {
                        // There is already an event-loop-tick scheduled, we don't need to wake the selector.
                        return false
                    }
                }
            }

            // We only need to wake up the selector if we're not in the EventLoop. If we're in the EventLoop already, we're
            // either doing IO tasks (which happens before checking the scheduled tasks) or we're running a scheduled task
            // already which means that we'll check at least once more if there are other scheduled tasks runnable. While we
            // had the task lock we also checked whether the loop was _already_ going to be woken. This saves us a syscall on
            // hot loops.
            //
            // In the future we'll use an MPSC queue here and that will complicate things, so we may get some spurious wakeups,
            // but as long as we're using the big dumb lock we can make this optimization safely.
            if shouldWakeSelector {
                try self._wakeupSelector()
            }
        }
    }

    /// Wake the `Selector` which means `Selector.whenReady(...)` will unblock.
    @usableFromInline
    internal func _wakeupSelector() throws {
        try _selector.wakeup()
    }

    /// Handle the given `SelectorEventSet` for the `SelectableChannel`.
    internal final func handleEvent<C: SelectableChannel>(_ ev: SelectorEventSet, channel: C) {
        guard channel.isOpen else {
            return
        }

        // process resets first as they'll just cause the writes to fail anyway.
        if ev.contains(.reset) {
            channel.reset()
        } else {
            if ev.contains(.writeEOF) {
                channel.writeEOF()

                guard channel.isOpen else {
                    return
                }
            } else if ev.contains(.write) {
                channel.writable()

                guard channel.isOpen else {
                    return
                }
            }

            if ev.contains(.readEOF) {
                channel.readEOF()
            } else if ev.contains(.read) {
                channel.readable()
            }
        }
    }

    private func currentSelectorStrategy(nextReadyDeadline: NIODeadline?) -> SelectorStrategy {
        guard let deadline = nextReadyDeadline else {
            // No tasks to handle so just block. If any tasks were added in the meantime wakeup(...) was called and so this
            // will directly unblock.
            return .block
        }

        let nextReady = deadline.readyIn(.now())
        if nextReady <= .nanoseconds(0) {
            // Something is ready to be processed just do a non-blocking select of events.
            return .now
        } else {
            return .blockUntilTimeout(nextReady)
        }
    }

    /// Start processing I/O and tasks for this `SelectableEventLoop`. This method will continue running (and so block) until the `SelectableEventLoop` is closed.
    internal func run() throws {
        self.preconditionInEventLoop()
        defer {
            var scheduledTasksCopy = ContiguousArray<ScheduledTask>()
            var iterations = 0
            repeat { // We may need to do multiple rounds of this because failing tasks may lead to more work.
                scheduledTasksCopy.removeAll(keepingCapacity: true)

                self._tasksLock.withLock { () -> Void in
                    // In this state we never want the selector to be woken again, so we pretend we're permanently running.
                    self._pendingTaskPop = true

                    // reserve the correct capacity so we don't need to realloc later on.
                    scheduledTasksCopy.reserveCapacity(self._scheduledTasks.count)
                    while let sched = self._scheduledTasks.pop() {
                        scheduledTasksCopy.append(sched)
                    }
                }

                // Fail all the scheduled tasks.
                for task in scheduledTasksCopy {
                    task.fail(EventLoopError.shutdown)
                }
                iterations += 1
            } while scheduledTasksCopy.count > 0 && iterations < 1000
            precondition(scheduledTasksCopy.count == 0, "EventLoop \(self) didn't quiesce after 1000 ticks.")

            assert(self.internalState == .noLongerRunning, "illegal state: \(self.internalState)")
            self.internalState = .exitingThread
        }
        var nextReadyDeadline: NIODeadline? = nil
        self._tasksLock.withLock {
            if let firstTask = self._scheduledTasks.peek() {
                // The reason this is necessary is a very interesting race:
                // In theory (and with `makeEventLoopFromCallingThread` even in practise), we could publish an
                // `EventLoop` reference _before_ the EL thread has entered the `run` function.
                // If that is the case, we need to schedule the first wakeup at the ready time for this task that was
                // enqueued really early on, so let's do that :).
                nextReadyDeadline = firstTask.readyTime
            }
        }
        while self.internalState != .noLongerRunning && self.internalState != .exitingThread {
            // Block until there are events to handle or the selector was woken up
            /* for macOS: in case any calls we make to Foundation put objects into an autoreleasepool */
            try withAutoReleasePool {
                try self._selector.whenReady(
                    strategy: currentSelectorStrategy(nextReadyDeadline: nextReadyDeadline),
                    onLoopBegin: { self._tasksLock.withLock { () -> Void in self._pendingTaskPop = true } }
                ) { ev in
#if SWIFTNIO_USE_IO_URING
                    switch (ev.type) {
                    case .io(var io):
                        switch ev.registration.channel {
                        case .serverSocketChannel(let chan):
                            self.handleEvent(io, channel: chan)
                        case .socketChannel(let chan):
                            self.handleEvent(io, channel: chan)
                        case .datagramChannel(let chan):
                            self.handleEvent(io, channel: chan)
                        case .pipeChannel(let chan, let direction):
                            if io.contains(.reset) {
                                // .reset needs special treatment here because we're dealing with two separate pipes instead
                                // of one socket. So we turn .reset input .readEOF/.writeEOF.
                                io.subtract([.reset])
                                io.formUnion([direction == .input ? .readEOF : .writeEOF])
                            }
                            self.handleEvent(io, channel: chan)
                        }
                    case .asyncWriteResult(let result):
                        switch ev.registration.channel {
                            case .socketChannel(let channel):
                                channel.didAsyncWrite(result: result)
                            case .datagramChannel(let channel):
                                channel.didAsyncWrite(result: result)
                            case .pipeChannel(let channel, _ /*direction*/):
                                channel.didAsyncWrite(result: result)
                            default:
                                assert(false) // FIXME
                        }
                    }
#else
                    switch ev.registration.channel {
                    case .serverSocketChannel(let chan):
                        self.handleEvent(ev.io, channel: chan)
                    case .socketChannel(let chan):
                        self.handleEvent(ev.io, channel: chan)
                    case .datagramChannel(let chan):
                        self.handleEvent(ev.io, channel: chan)
                    case .pipeChannel(let chan, let direction):
                        var ev = ev
                        if ev.io.contains(.reset) {
                            // .reset needs special treatment here because we're dealing with two separate pipes instead
                            // of one socket. So we turn .reset input .readEOF/.writeEOF.
                            ev.io.subtract([.reset])
                            ev.io.formUnion([direction == .input ? .readEOF : .writeEOF])
                        }
                        self.handleEvent(ev.io, channel: chan)
                    }
#endif
                }
            }

            // We need to ensure we process all tasks, even if a task added another task again
            while true {
                // TODO: Better locking
                self._tasksLock.withLock { () -> Void in
                    if !self._scheduledTasks.isEmpty {
                        // We only fetch the time one time as this may be expensive and is generally good enough as if we miss anything we will just do a non-blocking select again anyway.
                        let now: NIODeadline = .now()

                        // Make a copy of the tasks so we can execute these while not holding the lock anymore
                        while tasksCopy.count < tasksCopy.capacity, let task = self._scheduledTasks.peek() {
                            if task.readyTime.readyIn(now) <= .nanoseconds(0) {
                                self._scheduledTasks.pop()
                                self.tasksCopy.append(task)
                            } else {
                                nextReadyDeadline = task.readyTime
                                break
                            }
                        }
                    } else {
                        // Reset nextreadyDeadline to nil which means we will do a blocking select.
                        nextReadyDeadline = nil
                    }

                    if self.tasksCopy.isEmpty {
                        // We will not continue to loop here. We need to be woken if a new task is enqueued.
                        self._pendingTaskPop = false
                    }
                }

                // all pending tasks are set to occur in the future, so we can stop looping.
                if self.tasksCopy.isEmpty {
                    break
                }

                // Execute all the tasks that were submitted
                for task in self.tasksCopy {
                    /* for macOS: in case any calls we make to Foundation put objects into an autoreleasepool */
                    withAutoReleasePool {
                        task.task()
                    }
                }
                // Drop everything (but keep the capacity) so we can fill it again on the next iteration.
                self.tasksCopy.removeAll(keepingCapacity: true)
            }
        }

        // This EventLoop was closed so also close the underlying selector.
        try self._selector.close()

        // This breaks the retain cycle created in `init`.
        self._succeededVoidFuture = nil
    }

    internal func initiateClose(queue: DispatchQueue, completionHandler: @escaping (Result<Void, Error>) -> Void) {
        func doClose() {
            self.assertInEventLoop()
            self._parentGroup = nil // break the cycle
            // There should only ever be one call into this function so we need to be up and running, ...
            assert(self.internalState == .runningAndAcceptingNewRegistrations)
            self.internalState = .runningButNotAcceptingNewRegistrations

            self.externalStateLock.withLock {
                // ... but before this call happened, the lifecycle state should have been changed on some other thread.
                assert(self.externalState == .closing)
            }

            self._selector.closeGently(eventLoop: self).whenComplete { result in
                self.assertInEventLoop()
                assert(self.internalState == .runningButNotAcceptingNewRegistrations)
                self.internalState = .noLongerRunning
                self.execute {} // force a new event loop tick, so the event loop definitely stops looping very soon.
                self.externalStateLock.withLock {
                    assert(self.externalState == .closing)
                    self.externalState = .closed
                }
                queue.async {
                    completionHandler(result)
                }
            }
        }
        if self.inEventLoop {
            queue.async {
                self.initiateClose(queue: queue, completionHandler: completionHandler)
            }
        } else {
            let goAhead = self.externalStateLock.withLock { () -> Bool in
                if self.externalState == .open {
                    self.externalState = .closing
                    return true
                } else {
                    return false
                }
            }
            guard goAhead else {
                queue.async {
                    completionHandler(Result.failure(EventLoopError.shutdown))
                }
                return
            }
            self.execute {
                doClose()
            }
        }
    }

    internal func syncFinaliseClose(joinThread: Bool) {
        // This may not be true in the future but today we need to join all ELs that can't be shut down individually.
        assert(joinThread != self.canBeShutdownIndividually)
        let goAhead = self.externalStateLock.withLock { () -> Bool in
            switch self.externalState {
            case .closed:
                self.externalState = .reclaimingResources
                return true
            case .resourcesReclaimed, .reclaimingResources:
                return false
            default:
                preconditionFailure("illegal lifecycle state in syncFinaliseClose: \(self.externalState)")
            }
        }
        guard goAhead else {
            return
        }
        if joinThread {
            self.thread.join()
        }
        self.externalStateLock.withLock {
            precondition(self.externalState == .reclaimingResources)
            self.externalState = .resourcesReclaimed
        }
    }

    @usableFromInline
    func shutdownGracefully(queue: DispatchQueue, _ callback: @escaping (Error?) -> Void) {
        if self.canBeShutdownIndividually {
            self.initiateClose(queue: queue) { result in
                self.syncFinaliseClose(joinThread: false) // This thread was taken over by somebody else
                switch result {
                case .success:
                    callback(nil)
                case .failure(let error):
                    callback(error)
                }
            }
        } else {
            // This function is never called legally because the only possibly owner of an `SelectableEventLoop` is
            // `MultiThreadedEventLoopGroup` which calls `initiateClose` followed by `syncFinaliseClose`.
            queue.async {
                callback(EventLoopError.unsupportedOperation)
            }
        }
    }

    @inlinable
    public func makeSucceededVoidFuture() -> EventLoopFuture<Void> {
        guard self.inEventLoop, let voidFuture = self._succeededVoidFuture else {
            // We have to create the promise and complete it because otherwise we'll hit a loop in `makeSucceededFuture`. This is
            // fairly dumb, but it's the only option we have. This one can only happen after the loop is shut down, or when calling from off the loop.
            let voidPromise = self.makePromise(of: Void.self)
            voidPromise.succeed(())
            return voidPromise.futureResult
        }
        return voidFuture
    }

    @inlinable
    internal func parentGroupCallableFromThisEventLoopOnly() -> MultiThreadedEventLoopGroup? {
        self.assertInEventLoop()
        return self._parentGroup
    }
}

extension SelectableEventLoop: CustomStringConvertible, CustomDebugStringConvertible {
    @usableFromInline
    var description: String {
        return "SelectableEventLoop { selector = \(self._selector), thread = \(self.thread) }"
    }

    @usableFromInline
    var debugDescription: String {
        return self._tasksLock.withLock {
            return "SelectableEventLoop { selector = \(self._selector), thread = \(self.thread), scheduledTasks = \(self._scheduledTasks.description) }"
        }
    }
}<|MERGE_RESOLUTION|>--- conflicted
+++ resolved
@@ -103,15 +103,10 @@
     private var externalState: ExternalState = .open // protected by externalStateLock
 
     let bufferPool: Pool<PooledBuffer>
+
+    // Used for gathering UDP writes.
     let msgBufferPool: Pool<PooledMsgBuffer>
 
-<<<<<<< HEAD
-    // Used for gathering UDP writes.
-    let msgs: UnsafeMutableBufferPointer<MMsgHdr>
-    let addresses: UnsafeMutableBufferPointer<sockaddr_storage>
-
-=======
->>>>>>> 8193940b
     // Used for UDP control messages.
     private(set) var controlMessageStorage: UnsafeControlMessageStorage
 
@@ -209,13 +204,6 @@
                "illegal internal state on deinit: \(self.internalState)")
         assert(self.externalState == .resourcesReclaimed,
                "illegal external state on shutdown: \(self.externalState)")
-<<<<<<< HEAD
-#if !(SWIFTNIO_USE_IO_URING && os(Linux))
-        self.msgs.deallocate()
-        self.addresses.deallocate()
-#endif
-=======
->>>>>>> 8193940b
         self.controlMessageStorage.deallocate()
     }
 
