//===----------------------------------------------------------------------===//
//
// This source file is part of the SwiftNIO open source project
//
// Copyright (c) 2017-2020 Apple Inc. and the SwiftNIO project authors
// Licensed under Apache License v2.0
//
// See LICENSE.txt for license information
// See CONTRIBUTORS.txt for the list of SwiftNIO project authors
//
// SPDX-License-Identifier: Apache-2.0
//
//===----------------------------------------------------------------------===//

/// The type of all `channelInitializer` callbacks.
internal typealias ChannelInitializerCallback = (Channel) -> EventLoopFuture<Void>

/// Common functionality for all NIO on sockets bootstraps.
internal enum NIOOnSocketsBootstraps {
    internal static func isCompatible(group: EventLoopGroup) -> Bool {
        return group is SelectableEventLoop || group is MultiThreadedEventLoopGroup
    }
}

/// A `ServerBootstrap` is an easy way to bootstrap a `ServerSocketChannel` when creating network servers.
///
/// Example:
///
/// ```swift
///     let group = MultiThreadedEventLoopGroup(numberOfThreads: System.coreCount)
///     defer {
///         try! group.syncShutdownGracefully()
///     }
///     let bootstrap = ServerBootstrap(group: group)
///         // Specify backlog and enable SO_REUSEADDR for the server itself
<<<<<<< HEAD
///         .serverOptions([.maximumUnacceptedConnectionBacklog(256), .allowImmediateLocalEndpointAddressReuse])
=======
///         .serverChannelOption(ChannelOptions.backlog, value: 256)
///         .serverChannelOption(ChannelOptions.socketOption(.so_reuseaddr), value: 1)
>>>>>>> 1d134ccd
///
///         // Set the handlers that are applied to the accepted child `Channel`s.
///         .childChannelInitializer { channel in
///             // Ensure we don't read faster then we can write by adding the BackPressureHandler into the pipeline.
///             channel.pipeline.addHandler(BackPressureHandler()).flatMap { () in
///                 // make sure to instantiate your `ChannelHandlers` inside of
///                 // the closure as it will be invoked once per connection.
///                 channel.pipeline.addHandler(MyChannelHandler())
///             }
///         }
///
///         // Enable SO_REUSEADDR for the accepted Channels
<<<<<<< HEAD
///         .childOptions([.allowImmediateLocalEndpointAddressReuse])
=======
///         .childChannelOption(ChannelOptions.socketOption(.so_reuseaddr), value: 1)
>>>>>>> 1d134ccd
///         .childChannelOption(ChannelOptions.maxMessagesPerRead, value: 16)
///         .childChannelOption(ChannelOptions.recvAllocator, value: AdaptiveRecvByteBufferAllocator())
///     let channel = try! bootstrap.bind(host: host, port: port).wait()
///     /* the server will now be accepting connections */
///
///     try! channel.closeFuture.wait() // wait forever as we never close the Channel
/// ```
///
/// The `EventLoopFuture` returned by `bind` will fire with a `ServerSocketChannel`. This is the channel that owns the listening socket.
/// Each time it accepts a new connection it will fire a `SocketChannel` through the `ChannelPipeline` via `fireChannelRead`: as a result,
/// the `ServerSocketChannel` operates on `Channel`s as inbound messages. Outbound messages are not supported on a `ServerSocketChannel`
/// which means that each write attempt will fail.
///
/// Accepted `SocketChannel`s operate on `ByteBuffer` as inbound data, and `IOData` as outbound data.
public final class ServerBootstrap {

    private let group: EventLoopGroup
    private let childGroup: EventLoopGroup
    private var serverChannelInit: Optional<ChannelInitializerCallback>
    private var childChannelInit: Optional<ChannelInitializerCallback>
    @usableFromInline
    internal var _serverChannelOptions: ChannelOptions.Storage
    @usableFromInline
    internal var _childChannelOptions: ChannelOptions.Storage

    /// Create a `ServerBootstrap` on the `EventLoopGroup` `group`.
    ///
    /// The `EventLoopGroup` `group` must be compatible, otherwise the program will crash. `ServerBootstrap` is
    /// compatible only with `MultiThreadedEventLoopGroup` as well as the `EventLoop`s returned by
    /// `MultiThreadedEventLoopGroup.next`. See `init(validatingGroup:childGroup:)` for a fallible initializer for
    /// situations where it's impossible to tell ahead of time if the `EventLoopGroup`s are compatible or not.
    ///
    /// - parameters:
    ///     - group: The `EventLoopGroup` to use for the `bind` of the `ServerSocketChannel` and to accept new `SocketChannel`s with.
    public convenience init(group: EventLoopGroup) {
        guard NIOOnSocketsBootstraps.isCompatible(group: group) else {
            preconditionFailure("ServerBootstrap is only compatible with MultiThreadedEventLoopGroup and " +
                                "SelectableEventLoop. You tried constructing one with \(group) which is incompatible.")
        }
        self.init(validatingGroup: group, childGroup: group)!
    }

    /// Create a `ServerBootstrap` on the `EventLoopGroup` `group` which accepts `Channel`s on `childGroup`.
    ///
    /// The `EventLoopGroup`s `group` and `childGroup` must be compatible, otherwise the program will crash.
    /// `ServerBootstrap` is compatible only with `MultiThreadedEventLoopGroup` as well as the `EventLoop`s returned by
    /// `MultiThreadedEventLoopGroup.next`. See `init(validatingGroup:childGroup:)` for a fallible initializer for
    /// situations where it's impossible to tell ahead of time if the `EventLoopGroup`s are compatible or not.
    ///
    /// - parameters:
    ///     - group: The `EventLoopGroup` to use for the `bind` of the `ServerSocketChannel` and to accept new `SocketChannel`s with.
    ///     - childGroup: The `EventLoopGroup` to run the accepted `SocketChannel`s on.
    public convenience init(group: EventLoopGroup, childGroup: EventLoopGroup) {
        guard NIOOnSocketsBootstraps.isCompatible(group: group) && NIOOnSocketsBootstraps.isCompatible(group: childGroup) else {
            preconditionFailure("ServerBootstrap is only compatible with MultiThreadedEventLoopGroup and " +
                                "SelectableEventLoop. You tried constructing one with group: \(group) and " +
                                "childGroup: \(childGroup) at least one of which is incompatible.")
        }
        self.init(validatingGroup: group, childGroup: childGroup)!

    }

    /// Create a `ServerBootstrap` on the `EventLoopGroup` `group` which accepts `Channel`s on `childGroup`, validating
    /// that the `EventLoopGroup`s are compatible with `ServerBootstrap`.
    ///
    /// - parameters:
    ///     - group: The `EventLoopGroup` to use for the `bind` of the `ServerSocketChannel` and to accept new `SocketChannel`s with.
    ///     - childGroup: The `EventLoopGroup` to run the accepted `SocketChannel`s on. If `nil`, `group` is used.
    public init?(validatingGroup group: EventLoopGroup, childGroup: EventLoopGroup? = nil) {
        let childGroup = childGroup ?? group
        guard NIOOnSocketsBootstraps.isCompatible(group: group) && NIOOnSocketsBootstraps.isCompatible(group: childGroup) else {
            return nil
        }

        self.group = group
        self.childGroup = childGroup
        self._serverChannelOptions = ChannelOptions.Storage()
        self._childChannelOptions = ChannelOptions.Storage()
        self.serverChannelInit = nil
        self.childChannelInit = nil
        self._serverChannelOptions.append(key: ChannelOptions.tcpOption(.tcp_nodelay), value: 1)
    }

    /// Initialize the `ServerSocketChannel` with `initializer`. The most common task in initializer is to add
    /// `ChannelHandler`s to the `ChannelPipeline`.
    ///
    /// The `ServerSocketChannel` uses the accepted `Channel`s as inbound messages.
    ///
    /// - note: To set the initializer for the accepted `SocketChannel`s, look at `ServerBootstrap.childChannelInitializer`.
    ///
    /// - parameters:
    ///     - initializer: A closure that initializes the provided `Channel`.
    public func serverChannelInitializer(_ initializer: @escaping (Channel) -> EventLoopFuture<Void>) -> Self {
        self.serverChannelInit = initializer
        return self
    }

    /// Initialize the accepted `SocketChannel`s with `initializer`. The most common task in initializer is to add
    /// `ChannelHandler`s to the `ChannelPipeline`. Note that if the `initializer` fails then the error will be
    /// fired in the *parent* channel.
    ///
    /// - warning: The `initializer` will be invoked once for every accepted connection. Therefore it's usually the
    ///            right choice to instantiate stateful `ChannelHandler`s within the closure to make sure they are not
    ///            accidentally shared across `Channel`s. There are expert use-cases where stateful handler need to be
    ///            shared across `Channel`s in which case the user is responsible to synchronise the state access
    ///            appropriately.
    ///
    /// The accepted `Channel` will operate on `ByteBuffer` as inbound and `IOData` as outbound messages.
    ///
    /// - parameters:
    ///     - initializer: A closure that initializes the provided `Channel`.
    public func childChannelInitializer(_ initializer: @escaping (Channel) -> EventLoopFuture<Void>) -> Self {
        self.childChannelInit = initializer
        return self
    }

    /// Specifies a `ChannelOption` to be applied to the `ServerSocketChannel`.
    ///
    /// - note: To specify options for the accepted `SocketChannel`s, look at `ServerBootstrap.childChannelOption`.
    ///
    /// - parameters:
    ///     - option: The option to be applied.
    ///     - value: The value for the option.
    @inlinable
    public func serverChannelOption<Option: ChannelOption>(_ option: Option, value: Option.Value) -> Self {
        self._serverChannelOptions.append(key: option, value: value)
        return self
    }

    /// Specifies a `ChannelOption` to be applied to the accepted `SocketChannel`s.
    ///
    /// - parameters:
    ///     - option: The option to be applied.
    ///     - value: The value for the option.
    @inlinable
    public func childChannelOption<Option: ChannelOption>(_ option: Option, value: Option.Value) -> Self {
        self._childChannelOptions.append(key: option, value: value)
        return self
    }

    /// Specifies a timeout to apply to a bind attempt. Currently unsupported.
    ///
    /// - parameters:
    ///     - timeout: The timeout that will apply to the bind attempt.
    public func bindTimeout(_ timeout: TimeAmount) -> Self {
        return self
    }

    /// Bind the `ServerSocketChannel` to `host` and `port`.
    ///
    /// - parameters:
    ///     - host: The host to bind on.
    ///     - port: The port to bind on.
    public func bind(host: String, port: Int) -> EventLoopFuture<Channel> {
        return bind0 {
            return try SocketAddress.makeAddressResolvingHost(host, port: port)
        }
    }

    /// Bind the `ServerSocketChannel` to `address`.
    ///
    /// - parameters:
    ///     - address: The `SocketAddress` to bind on.
    public func bind(to address: SocketAddress) -> EventLoopFuture<Channel> {
        return bind0 { address }
    }

    /// Bind the `ServerSocketChannel` to a UNIX Domain Socket.
    ///
    /// - parameters:
    ///     - unixDomainSocketPath: The _Unix domain socket_ path to bind to. `unixDomainSocketPath` must not exist, it will be created by the system.
    public func bind(unixDomainSocketPath: String) -> EventLoopFuture<Channel> {
        return bind0 {
            try SocketAddress(unixDomainSocketPath: unixDomainSocketPath)
        }
    }

    /// Use the existing bound socket file descriptor.
    ///
    /// - parameters:
    ///     - descriptor: The _Unix file descriptor_ representing the bound stream socket.
    public func withBoundSocket(descriptor: CInt) -> EventLoopFuture<Channel> {
        func makeChannel(_ eventLoop: SelectableEventLoop, _ childEventLoopGroup: EventLoopGroup) throws -> ServerSocketChannel {
            return try ServerSocketChannel(descriptor: descriptor, eventLoop: eventLoop, group: childEventLoopGroup)
        }
        return bind0(makeServerChannel: makeChannel) { (eventLoop, serverChannel) in
            let promise = eventLoop.makePromise(of: Void.self)
            serverChannel.registerAlreadyConfigured0(promise: promise)
            return promise.futureResult
        }
    }

    private func bind0(_ makeSocketAddress: () throws -> SocketAddress) -> EventLoopFuture<Channel> {
        let address: SocketAddress
        do {
            address = try makeSocketAddress()
        } catch {
            return group.next().makeFailedFuture(error)
        }
        func makeChannel(_ eventLoop: SelectableEventLoop, _ childEventLoopGroup: EventLoopGroup) throws -> ServerSocketChannel {
            return try ServerSocketChannel(eventLoop: eventLoop,
                                           group: childEventLoopGroup,
                                           protocolFamily: address.protocol)
        }

        return bind0(makeServerChannel: makeChannel) { (eventLoop, serverChannel) in
            serverChannel.registerAndDoSynchronously { serverChannel in
                serverChannel.bind(to: address)
            }
        }
    }

    private func bind0(makeServerChannel: (_ eventLoop: SelectableEventLoop, _ childGroup: EventLoopGroup) throws -> ServerSocketChannel, _ register: @escaping (EventLoop, ServerSocketChannel) -> EventLoopFuture<Void>) -> EventLoopFuture<Channel> {
        let eventLoop = self.group.next()
        let childEventLoopGroup = self.childGroup
        let serverChannelOptions = self._serverChannelOptions
        let serverChannelInit = self.serverChannelInit ?? { _ in eventLoop.makeSucceededFuture(()) }
        let childChannelInit = self.childChannelInit
        let childChannelOptions = self._childChannelOptions

        let serverChannel: ServerSocketChannel
        do {
            serverChannel = try makeServerChannel(eventLoop as! SelectableEventLoop, childEventLoopGroup)
        } catch {
            return eventLoop.makeFailedFuture(error)
        }

        return eventLoop.submit {
            serverChannelOptions.applyAllChannelOptions(to: serverChannel).flatMap {
                serverChannelInit(serverChannel)
            }.flatMap {
                serverChannel.pipeline.addHandler(AcceptHandler(childChannelInitializer: childChannelInit,
                                                                childChannelOptions: childChannelOptions),
                                                  name: "AcceptHandler")
            }.flatMap {
                register(eventLoop, serverChannel)
            }.map {
                serverChannel as Channel
            }.flatMapError { error in
                serverChannel.close0(error: error, mode: .all, promise: nil)
                return eventLoop.makeFailedFuture(error)
            }
        }.flatMap {
            $0
        }
    }

    private class AcceptHandler: ChannelInboundHandler {
        public typealias InboundIn = SocketChannel

        private let childChannelInit: ((Channel) -> EventLoopFuture<Void>)?
        private let childChannelOptions: ChannelOptions.Storage

        init(childChannelInitializer: ((Channel) -> EventLoopFuture<Void>)?, childChannelOptions: ChannelOptions.Storage) {
            self.childChannelInit = childChannelInitializer
            self.childChannelOptions = childChannelOptions
        }

        func userInboundEventTriggered(context: ChannelHandlerContext, event: Any) {
            if event is ChannelShouldQuiesceEvent {
                context.channel.close().whenFailure { error in
                    context.fireErrorCaught(error)
                }
            }
            context.fireUserInboundEventTriggered(event)
        }

        func channelRead(context: ChannelHandlerContext, data: NIOAny) {
            let accepted = self.unwrapInboundIn(data)
            let ctxEventLoop = context.eventLoop
            let childEventLoop = accepted.eventLoop
            let childChannelInit = self.childChannelInit ?? { (_: Channel) in childEventLoop.makeSucceededFuture(()) }

            @inline(__always)
            func setupChildChannel() -> EventLoopFuture<Void> {
                return self.childChannelOptions.applyAllChannelOptions(to: accepted).flatMap { () -> EventLoopFuture<Void> in
                    childEventLoop.assertInEventLoop()
                    return childChannelInit(accepted)
                }
            }

            @inline(__always)
            func fireThroughPipeline(_ future: EventLoopFuture<Void>) {
                ctxEventLoop.assertInEventLoop()
                future.flatMap { (_) -> EventLoopFuture<Void> in
                    ctxEventLoop.assertInEventLoop()
                    guard !context.pipeline.destroyed else {
                        return context.eventLoop.makeFailedFuture(ChannelError.ioOnClosedChannel)
                    }
                    context.fireChannelRead(data)
                    return context.eventLoop.makeSucceededFuture(())
                }.whenFailure { error in
                    ctxEventLoop.assertInEventLoop()
                    self.closeAndFire(context: context, accepted: accepted, err: error)
                }
            }

            if childEventLoop === ctxEventLoop {
                fireThroughPipeline(setupChildChannel())
            } else {
                fireThroughPipeline(childEventLoop.flatSubmit {
                    return setupChildChannel()
                }.hop(to: ctxEventLoop))
            }
        }

        private func closeAndFire(context: ChannelHandlerContext, accepted: SocketChannel, err: Error) {
            accepted.close(promise: nil)
            if context.eventLoop.inEventLoop {
                context.fireErrorCaught(err)
            } else {
                context.eventLoop.execute {
                    context.fireErrorCaught(err)
                }
            }
        }
    }
}

private extension Channel {
    func registerAndDoSynchronously(_ body: @escaping (Channel) -> EventLoopFuture<Void>) -> EventLoopFuture<Void> {
        // this is pretty delicate at the moment:
        // In many cases `body` must be _synchronously_ follow `register`, otherwise in our current
        // implementation, `epoll` will send us `EPOLLHUP`. To have it run synchronously, we need to invoke the
        // `flatMap` on the eventloop that the `register` will succeed on.
        self.eventLoop.assertInEventLoop()
        return self.register().flatMap {
            self.eventLoop.assertInEventLoop()
            return body(self)
        }
    }
}

/// A `ClientBootstrap` is an easy way to bootstrap a `SocketChannel` when creating network clients.
///
/// Usually you re-use a `ClientBootstrap` once you set it up and called `connect` multiple times on it.
/// This way you ensure that the same `EventLoop`s will be shared across all your connections.
///
/// Example:
///
/// ```swift
///     let group = MultiThreadedEventLoopGroup(numberOfThreads: 1)
///     defer {
///         try! group.syncShutdownGracefully()
///     }
///     let bootstrap = ClientBootstrap(group: group)
///         // Enable SO_REUSEADDR.
<<<<<<< HEAD
///         .options([.allowImmediateLocalEndpointAddressReuse])
=======
///         .channelOption(ChannelOptions.socketOption(.so_reuseaddr), value: 1)
>>>>>>> 1d134ccd
///         .channelInitializer { channel in
///             // always instantiate the handler _within_ the closure as
///             // it may be called multiple times (for example if the hostname
///             // resolves to both IPv4 and IPv6 addresses, cf. Happy Eyeballs).
///             channel.pipeline.addHandler(MyChannelHandler())
///         }
///     try! bootstrap.connect(host: "example.org", port: 12345).wait()
///     /* the Channel is now connected */
/// ```
///
/// The connected `SocketChannel` will operate on `ByteBuffer` as inbound and on `IOData` as outbound messages.
public final class ClientBootstrap: NIOClientTCPBootstrapProtocol {
    private let group: EventLoopGroup
    private var protocolHandlers: Optional<() -> [ChannelHandler]>
    private var _channelInitializer: ChannelInitializerCallback
    private var channelInitializer: ChannelInitializerCallback {
        if let protocolHandlers = self.protocolHandlers {
            return { channel in
                self._channelInitializer(channel).flatMap {
                    channel.pipeline.addHandlers(protocolHandlers(), position: .first)
                }
            }
        } else {
            return self._channelInitializer
        }
    }
    @usableFromInline
    internal var _channelOptions: ChannelOptions.Storage
    private var connectTimeout: TimeAmount = TimeAmount.seconds(10)
    private var resolver: Optional<Resolver>

    /// Create a `ClientBootstrap` on the `EventLoopGroup` `group`.
    ///
    /// The `EventLoopGroup` `group` must be compatible, otherwise the program will crash. `ClientBootstrap` is
    /// compatible only with `MultiThreadedEventLoopGroup` as well as the `EventLoop`s returned by
    /// `MultiThreadedEventLoopGroup.next`. See `init(validatingGroup:)` for a fallible initializer for
    /// situations where it's impossible to tell ahead of time if the `EventLoopGroup` is compatible or not.
    ///
    /// - parameters:
    ///     - group: The `EventLoopGroup` to use.
    public convenience init(group: EventLoopGroup) {
        guard NIOOnSocketsBootstraps.isCompatible(group: group) else {
            preconditionFailure("ClientBootstrap is only compatible with MultiThreadedEventLoopGroup and " +
                                "SelectableEventLoop. You tried constructing one with \(group) which is incompatible.")
        }
        self.init(validatingGroup: group)!
    }

    /// Create a `ClientBootstrap` on the `EventLoopGroup` `group`, validating that `group` is compatible.
    ///
    /// - parameters:
    ///     - group: The `EventLoopGroup` to use.
    public init?(validatingGroup group: EventLoopGroup) {
        guard NIOOnSocketsBootstraps.isCompatible(group: group) else {
            return nil
        }
        self.group = group
        self._channelOptions = ChannelOptions.Storage()
        self._channelOptions.append(key: ChannelOptions.tcpOption(.tcp_nodelay), value: 1)
        self._channelInitializer = { channel in channel.eventLoop.makeSucceededFuture(()) }
        self.protocolHandlers = nil
        self.resolver = nil
    }

    /// Initialize the connected `SocketChannel` with `initializer`. The most common task in initializer is to add
    /// `ChannelHandler`s to the `ChannelPipeline`.
    ///
    /// The connected `Channel` will operate on `ByteBuffer` as inbound and `IOData` as outbound messages.
    ///
    /// - warning: The `handler` closure may be invoked _multiple times_ so it's usually the right choice to instantiate
    ///            `ChannelHandler`s within `handler`. The reason `handler` may be invoked multiple times is that to
    ///            successfully set up a connection multiple connections might be setup in the process. Assuming a
    ///            hostname that resolves to both IPv4 and IPv6 addresses, NIO will follow
    ///            [_Happy Eyeballs_](https://en.wikipedia.org/wiki/Happy_Eyeballs) and race both an IPv4 and an IPv6
    ///            connection. It is possible that both connections get fully established before the IPv4 connection
    ///            will be closed again because the IPv6 connection 'won the race'. Therefore the `channelInitializer`
    ///            might be called multiple times and it's important not to share stateful `ChannelHandler`s in more
    ///            than one `Channel`.
    ///
    /// - parameters:
    ///     - handler: A closure that initializes the provided `Channel`.
    public func channelInitializer(_ handler: @escaping (Channel) -> EventLoopFuture<Void>) -> Self {
        self._channelInitializer = handler
        return self
    }

    /// Sets the protocol handlers that will be added to the front of the `ChannelPipeline` right after the
    /// `channelInitializer` has been called.
    ///
    /// Per bootstrap, you can only set the `protocolHandlers` once. Typically, `protocolHandlers` are used for the TLS
    /// implementation. Most notably, `NIOClientTCPBootstrap`, NIO's "universal bootstrap" abstraction, uses
    /// `protocolHandlers` to add the required `ChannelHandler`s for many TLS implementations.
    public func protocolHandlers(_ handlers: @escaping () -> [ChannelHandler]) -> Self {
        precondition(self.protocolHandlers == nil, "protocol handlers can only be set once")
        self.protocolHandlers = handlers
        return self
    }

    /// Specifies a `ChannelOption` to be applied to the `SocketChannel`.
    ///
    /// - parameters:
    ///     - option: The option to be applied.
    ///     - value: The value for the option.
    @inlinable
    public func channelOption<Option: ChannelOption>(_ option: Option, value: Option.Value) -> Self {
        self._channelOptions.append(key: option, value: value)
        return self
    }

    /// Specifies a timeout to apply to a connection attempt.
    //
    /// - parameters:
    ///     - timeout: The timeout that will apply to the connection attempt.
    public func connectTimeout(_ timeout: TimeAmount) -> Self {
        self.connectTimeout = timeout
        return self
    }

    /// Specifies the `Resolver` to use or `nil` if the default should be used.
    ///
    /// - parameters:
    ///     - resolver: The resolver that will be used during the connection attempt.
    public func resolver(_ resolver: Resolver?) -> Self {
        self.resolver = resolver
        return self
    }

    /// Specify the `host` and `port` to connect to for the TCP `Channel` that will be established.
    ///
    /// - parameters:
    ///     - host: The host to connect to.
    ///     - port: The port to connect to.
    /// - returns: An `EventLoopFuture<Channel>` to deliver the `Channel` when connected.
    public func connect(host: String, port: Int) -> EventLoopFuture<Channel> {
        let loop = self.group.next()
        let connector = HappyEyeballsConnector(resolver: resolver ?? GetaddrinfoResolver(loop: loop, aiSocktype: .stream, aiProtocol: CInt(IPPROTO_TCP)),
                                               loop: loop,
                                               host: host,
                                               port: port,
                                               connectTimeout: self.connectTimeout) { eventLoop, protocolFamily in
            return self.execute(eventLoop: eventLoop, protocolFamily: protocolFamily) { $0.eventLoop.makeSucceededFuture(()) }
        }
        return connector.resolveAndConnect()
    }

    /// Specify the `address` to connect to for the TCP `Channel` that will be established.
    ///
    /// - parameters:
    ///     - address: The address to connect to.
    /// - returns: An `EventLoopFuture<Channel>` to deliver the `Channel` when connected.
    public func connect(to address: SocketAddress) -> EventLoopFuture<Channel> {
        return execute(eventLoop: group.next(), protocolFamily: address.protocol) { channel in
            let connectPromise = channel.eventLoop.makePromise(of: Void.self)
            channel.connect(to: address, promise: connectPromise)
            let cancelTask = channel.eventLoop.scheduleTask(in: self.connectTimeout) {
                connectPromise.fail(ChannelError.connectTimeout(self.connectTimeout))
                channel.close(promise: nil)
            }

            connectPromise.futureResult.whenComplete { (_: Result<Void, Error>) in
                cancelTask.cancel()
            }
            return connectPromise.futureResult
        }
    }

    /// Specify the `unixDomainSocket` path to connect to for the UDS `Channel` that will be established.
    ///
    /// - parameters:
    ///     - unixDomainSocketPath: The _Unix domain socket_ path to connect to.
    /// - returns: An `EventLoopFuture<Channel>` to deliver the `Channel` when connected.
    public func connect(unixDomainSocketPath: String) -> EventLoopFuture<Channel> {
        do {
            let address = try SocketAddress(unixDomainSocketPath: unixDomainSocketPath)
            return connect(to: address)
        } catch {
            return group.next().makeFailedFuture(error)
        }
    }

    /// Use the existing connected socket file descriptor.
    ///
    /// - parameters:
    ///     - descriptor: The _Unix file descriptor_ representing the connected stream socket.
    /// - returns: an `EventLoopFuture<Channel>` to deliver the `Channel`.
    public func withConnectedSocket(descriptor: CInt) -> EventLoopFuture<Channel> {
        let eventLoop = group.next()
        let channelInitializer = self.channelInitializer
        let channel: SocketChannel
        do {
            channel = try SocketChannel(eventLoop: eventLoop as! SelectableEventLoop, descriptor: descriptor)
        } catch {
            return eventLoop.makeFailedFuture(error)
        }

        func setupChannel() -> EventLoopFuture<Channel> {
            eventLoop.assertInEventLoop()
            return self._channelOptions.applyAllChannelOptions(to: channel).flatMap {
                channelInitializer(channel)
            }.flatMap {
                eventLoop.assertInEventLoop()
                let promise = eventLoop.makePromise(of: Void.self)
                channel.registerAlreadyConfigured0(promise: promise)
                return promise.futureResult
            }.map {
                channel
            }.flatMapError { error in
                channel.close0(error: error, mode: .all, promise: nil)
                return channel.eventLoop.makeFailedFuture(error)
            }
        }

        if eventLoop.inEventLoop {
            return setupChannel()
        } else {
            return eventLoop.flatSubmit { setupChannel() }
        }
    }

    private func execute(eventLoop: EventLoop,
                         protocolFamily: NIOBSDSocket.ProtocolFamily,
                         _ body: @escaping (Channel) -> EventLoopFuture<Void>) -> EventLoopFuture<Channel> {
        let channelInitializer = self.channelInitializer
        let channelOptions = self._channelOptions

        let channel: SocketChannel
        do {
            channel = try SocketChannel(eventLoop: eventLoop as! SelectableEventLoop, protocolFamily: protocolFamily)
        } catch {
            return eventLoop.makeFailedFuture(error)
        }

        @inline(__always)
        func setupChannel() -> EventLoopFuture<Channel> {
            eventLoop.assertInEventLoop()
            return channelOptions.applyAllChannelOptions(to: channel).flatMap {
                channelInitializer(channel)
            }.flatMap {
                eventLoop.assertInEventLoop()
                return channel.registerAndDoSynchronously(body)
            }.map {
                channel
            }.flatMapError { error in
                channel.close0(error: error, mode: .all, promise: nil)
                return channel.eventLoop.makeFailedFuture(error)
            }
        }

        if eventLoop.inEventLoop {
            return setupChannel()
        } else {
            return eventLoop.submit(setupChannel).flatMap { $0 }
        }
    }
}

/// A `DatagramBootstrap` is an easy way to bootstrap a `DatagramChannel` when creating datagram clients
/// and servers.
///
/// Example:
///
/// ```swift
///     let group = MultiThreadedEventLoopGroup(numberOfThreads: 1)
///     defer {
///         try! group.syncShutdownGracefully()
///     }
///     let bootstrap = DatagramBootstrap(group: group)
///         // Enable SO_REUSEADDR.
<<<<<<< HEAD
///         .channelOption([.allowImmediateLocalEndpointAddressReuse])
=======
///         .channelOption(ChannelOptions.socketOption(.so_reuseaddr), value: 1)
>>>>>>> 1d134ccd
///         .channelInitializer { channel in
///             channel.pipeline.addHandler(MyChannelHandler())
///         }
///     let channel = try! bootstrap.bind(host: "127.0.0.1", port: 53).wait()
///     /* the Channel is now ready to send/receive datagrams */
///
///     try channel.closeFuture.wait()  // Wait until the channel un-binds.
/// ```
///
/// The `DatagramChannel` will operate on `AddressedEnvelope<ByteBuffer>` as inbound and outbound messages.
public final class DatagramBootstrap {

    private let group: EventLoopGroup
    private var channelInitializer: Optional<ChannelInitializerCallback>
    @usableFromInline
    internal var _channelOptions: ChannelOptions.Storage

    /// Create a `DatagramBootstrap` on the `EventLoopGroup` `group`.
    ///
    /// The `EventLoopGroup` `group` must be compatible, otherwise the program will crash. `DatagramBootstrap` is
    /// compatible only with `MultiThreadedEventLoopGroup` as well as the `EventLoop`s returned by
    /// `MultiThreadedEventLoopGroup.next`. See `init(validatingGroup:)` for a fallible initializer for
    /// situations where it's impossible to tell ahead of time if the `EventLoopGroup` is compatible or not.
    ///
    /// - parameters:
    ///     - group: The `EventLoopGroup` to use.
    public convenience init(group: EventLoopGroup) {
        guard NIOOnSocketsBootstraps.isCompatible(group: group) else {
            preconditionFailure("DatagramBootstrap is only compatible with MultiThreadedEventLoopGroup and " +
                                "SelectableEventLoop. You tried constructing one with \(group) which is incompatible.")
        }
        self.init(validatingGroup: group)!
    }

    /// Create a `DatagramBootstrap` on the `EventLoopGroup` `group`, validating that `group` is compatible.
    ///
    /// - parameters:
    ///     - group: The `EventLoopGroup` to use.
    public init?(validatingGroup group: EventLoopGroup) {
        guard NIOOnSocketsBootstraps.isCompatible(group: group) else {
            return nil
        }
        self._channelOptions = ChannelOptions.Storage()
        self.group = group
        self.channelInitializer = nil
    }

    /// Initialize the bound `DatagramChannel` with `initializer`. The most common task in initializer is to add
    /// `ChannelHandler`s to the `ChannelPipeline`.
    ///
    /// - parameters:
    ///     - handler: A closure that initializes the provided `Channel`.
    public func channelInitializer(_ handler: @escaping (Channel) -> EventLoopFuture<Void>) -> Self {
        self.channelInitializer = handler
        return self
    }

    /// Specifies a `ChannelOption` to be applied to the `DatagramChannel`.
    ///
    /// - parameters:
    ///     - option: The option to be applied.
    ///     - value: The value for the option.
    @inlinable
    public func channelOption<Option: ChannelOption>(_ option: Option, value: Option.Value) -> Self {
        self._channelOptions.append(key: option, value: value)
        return self
    }

    /// Use the existing bound socket file descriptor.
    ///
    /// - parameters:
    ///     - descriptor: The _Unix file descriptor_ representing the bound datagram socket.
    public func withBoundSocket(descriptor: CInt) -> EventLoopFuture<Channel> {
        func makeChannel(_ eventLoop: SelectableEventLoop) throws -> DatagramChannel {
            return try DatagramChannel(eventLoop: eventLoop, descriptor: descriptor)
        }
        return bind0(makeChannel: makeChannel) { (eventLoop, channel) in
            let promise = eventLoop.makePromise(of: Void.self)
            channel.registerAlreadyConfigured0(promise: promise)
            return promise.futureResult
        }
    }

    /// Bind the `DatagramChannel` to `host` and `port`.
    ///
    /// - parameters:
    ///     - host: The host to bind on.
    ///     - port: The port to bind on.
    public func bind(host: String, port: Int) -> EventLoopFuture<Channel> {
        return bind0 {
            return try SocketAddress.makeAddressResolvingHost(host, port: port)
        }
    }

    /// Bind the `DatagramChannel` to `address`.
    ///
    /// - parameters:
    ///     - address: The `SocketAddress` to bind on.
    public func bind(to address: SocketAddress) -> EventLoopFuture<Channel> {
        return bind0 { address }
    }

    /// Bind the `DatagramChannel` to a UNIX Domain Socket.
    ///
    /// - parameters:
    ///     - unixDomainSocketPath: The path of the UNIX Domain Socket to bind on. `path` must not exist, it will be created by the system.
    public func bind(unixDomainSocketPath: String) -> EventLoopFuture<Channel> {
        return bind0 {
            return try SocketAddress(unixDomainSocketPath: unixDomainSocketPath)
        }
    }

    private func bind0(_ makeSocketAddress: () throws -> SocketAddress) -> EventLoopFuture<Channel> {
        let address: SocketAddress
        do {
            address = try makeSocketAddress()
        } catch {
            return group.next().makeFailedFuture(error)
        }
        func makeChannel(_ eventLoop: SelectableEventLoop) throws -> DatagramChannel {
            return try DatagramChannel(eventLoop: eventLoop,
                                       protocolFamily: address.protocol)
        }
        return bind0(makeChannel: makeChannel) { (eventLoop, channel) in
            channel.register().flatMap {
                channel.bind(to: address)
            }
        }
    }

    private func bind0(makeChannel: (_ eventLoop: SelectableEventLoop) throws -> DatagramChannel, _ registerAndBind: @escaping (EventLoop, DatagramChannel) -> EventLoopFuture<Void>) -> EventLoopFuture<Channel> {
        let eventLoop = self.group.next()
        let channelInitializer = self.channelInitializer ?? { _ in eventLoop.makeSucceededFuture(()) }
        let channelOptions = self._channelOptions

        let channel: DatagramChannel
        do {
            channel = try makeChannel(eventLoop as! SelectableEventLoop)
        } catch {
            return eventLoop.makeFailedFuture(error)
        }

        func setupChannel() -> EventLoopFuture<Channel> {
            eventLoop.assertInEventLoop()
            return channelOptions.applyAllChannelOptions(to: channel).flatMap {
                channelInitializer(channel)
            }.flatMap {
                eventLoop.assertInEventLoop()
                return registerAndBind(eventLoop, channel)
            }.map {
                channel
            }.flatMapError { error in
                eventLoop.makeFailedFuture(error)
            }
        }

        if eventLoop.inEventLoop {
            return setupChannel()
        } else {
            return eventLoop.flatSubmit {
                setupChannel()
            }
        }
    }
}

/// A `NIOPipeBootstrap` is an easy way to bootstrap a `PipeChannel` which uses two (uni-directional) UNIX pipes
/// and makes a `Channel` out of them.
///
/// Example bootstrapping a `Channel` using `stdin` and `stdout`:
///
///     let channel = try NIOPipeBootstrap(group: group)
///                       .channelInitializer { channel in
///                           channel.pipeline.addHandler(MyChannelHandler())
///                       }
///                       .withPipes(inputDescriptor: STDIN_FILENO, outputDescriptor: STDOUT_FILENO)
///
public final class NIOPipeBootstrap {
    private let group: EventLoopGroup
    private var channelInitializer: Optional<ChannelInitializerCallback>
    @usableFromInline
    internal var _channelOptions: ChannelOptions.Storage

    /// Create a `NIOPipeBootstrap` on the `EventLoopGroup` `group`.
    ///
    /// The `EventLoopGroup` `group` must be compatible, otherwise the program will crash. `NIOPipeBootstrap` is
    /// compatible only with `MultiThreadedEventLoopGroup` as well as the `EventLoop`s returned by
    /// `MultiThreadedEventLoopGroup.next`. See `init(validatingGroup:)` for a fallible initializer for
    /// situations where it's impossible to tell ahead of time if the `EventLoopGroup`s are compatible or not.
    ///
    /// - parameters:
    ///     - group: The `EventLoopGroup` to use.
    public convenience init(group: EventLoopGroup) {
        guard NIOOnSocketsBootstraps.isCompatible(group: group) else {
            preconditionFailure("NIOPipeBootstrap is only compatible with MultiThreadedEventLoopGroup and " +
                                "SelectableEventLoop. You tried constructing one with \(group) which is incompatible.")
        }
        self.init(validatingGroup: group)!
    }

    /// Create a `NIOPipeBootstrap` on the `EventLoopGroup` `group`, validating that `group` is compatible.
    ///
    /// - parameters:
    ///     - group: The `EventLoopGroup` to use.
    public init?(validatingGroup group: EventLoopGroup) {
        guard NIOOnSocketsBootstraps.isCompatible(group: group) else {
            return nil
        }

        self._channelOptions = ChannelOptions.Storage()
        self.group = group
        self.channelInitializer = nil
    }

    /// Initialize the connected `PipeChannel` with `initializer`. The most common task in initializer is to add
    /// `ChannelHandler`s to the `ChannelPipeline`.
    ///
    /// The connected `Channel` will operate on `ByteBuffer` as inbound and outbound messages. Please note that
    /// `IOData.fileRegion` is _not_ supported for `PipeChannel`s because `sendfile` only works on sockets.
    ///
    /// - parameters:
    ///     - handler: A closure that initializes the provided `Channel`.
    public func channelInitializer(_ handler: @escaping (Channel) -> EventLoopFuture<Void>) -> Self {
        self.channelInitializer = handler
        return self
    }

    /// Specifies a `ChannelOption` to be applied to the `PipeChannel`.
    ///
    /// - parameters:
    ///     - option: The option to be applied.
    ///     - value: The value for the option.
    @inlinable
    public func channelOption<Option: ChannelOption>(_ option: Option, value: Option.Value) -> Self {
        self._channelOptions.append(key: option, value: value)
        return self
    }

    private func validateFileDescriptorIsNotAFile(_ descriptor: CInt) throws {
        precondition(MultiThreadedEventLoopGroup.currentEventLoop == nil,
                     "limitation in SwiftNIO: cannot bootstrap PipeChannel on EventLoop")
        var s: stat = .init()
        try withUnsafeMutablePointer(to: &s) { ptr in
            try Posix.fstat(descriptor: descriptor, outStat: ptr)
        }
        if (s.st_mode & S_IFREG) != 0 || (s.st_mode & S_IFDIR) != 0 {
            throw ChannelError.operationUnsupported
        }
    }

    /// Create the `PipeChannel` with the provided input and output file descriptors.
    ///
    /// - parameters:
    ///     - inputDescriptor: The _Unix file descriptor_ for the input (ie. the read side).
    ///     - outputDescriptor: The _Unix file descriptor_ for the output (ie. the write side).
    /// - returns: an `EventLoopFuture<Channel>` to deliver the `Channel`.
    public func withPipes(inputDescriptor: CInt, outputDescriptor: CInt) -> EventLoopFuture<Channel> {
        let eventLoop = group.next()
        do {
            try self.validateFileDescriptorIsNotAFile(inputDescriptor)
            try self.validateFileDescriptorIsNotAFile(outputDescriptor)
        } catch {
            return eventLoop.makeFailedFuture(error)
        }

        let channelInitializer = self.channelInitializer ?? { _ in eventLoop.makeSucceededFuture(()) }
        let channel: PipeChannel
        do {
            let inputFH = NIOFileHandle(descriptor: inputDescriptor)
            let outputFH = NIOFileHandle(descriptor: outputDescriptor)
            channel = try PipeChannel(eventLoop: eventLoop as! SelectableEventLoop,
                                      inputPipe: inputFH,
                                      outputPipe: outputFH)
        } catch {
            return eventLoop.makeFailedFuture(error)
        }

        func setupChannel() -> EventLoopFuture<Channel> {
            eventLoop.assertInEventLoop()
            return self._channelOptions.applyAllChannelOptions(to: channel).flatMap {
                channelInitializer(channel)
            }.flatMap {
                eventLoop.assertInEventLoop()
                let promise = eventLoop.makePromise(of: Void.self)
                channel.registerAlreadyConfigured0(promise: promise)
                return promise.futureResult
            }.map {
                channel
            }.flatMapError { error in
                channel.close0(error: error, mode: .all, promise: nil)
                return channel.eventLoop.makeFailedFuture(error)
            }
        }

        if eventLoop.inEventLoop {
            return setupChannel()
        } else {
            return eventLoop.flatSubmit {
                setupChannel()
            }
        }
    }
}<|MERGE_RESOLUTION|>--- conflicted
+++ resolved
@@ -33,12 +33,7 @@
 ///     }
 ///     let bootstrap = ServerBootstrap(group: group)
 ///         // Specify backlog and enable SO_REUSEADDR for the server itself
-<<<<<<< HEAD
 ///         .serverOptions([.maximumUnacceptedConnectionBacklog(256), .allowImmediateLocalEndpointAddressReuse])
-=======
-///         .serverChannelOption(ChannelOptions.backlog, value: 256)
-///         .serverChannelOption(ChannelOptions.socketOption(.so_reuseaddr), value: 1)
->>>>>>> 1d134ccd
 ///
 ///         // Set the handlers that are applied to the accepted child `Channel`s.
 ///         .childChannelInitializer { channel in
@@ -51,11 +46,7 @@
 ///         }
 ///
 ///         // Enable SO_REUSEADDR for the accepted Channels
-<<<<<<< HEAD
 ///         .childOptions([.allowImmediateLocalEndpointAddressReuse])
-=======
-///         .childChannelOption(ChannelOptions.socketOption(.so_reuseaddr), value: 1)
->>>>>>> 1d134ccd
 ///         .childChannelOption(ChannelOptions.maxMessagesPerRead, value: 16)
 ///         .childChannelOption(ChannelOptions.recvAllocator, value: AdaptiveRecvByteBufferAllocator())
 ///     let channel = try! bootstrap.bind(host: host, port: port).wait()
@@ -403,11 +394,7 @@
 ///     }
 ///     let bootstrap = ClientBootstrap(group: group)
 ///         // Enable SO_REUSEADDR.
-<<<<<<< HEAD
 ///         .options([.allowImmediateLocalEndpointAddressReuse])
-=======
-///         .channelOption(ChannelOptions.socketOption(.so_reuseaddr), value: 1)
->>>>>>> 1d134ccd
 ///         .channelInitializer { channel in
 ///             // always instantiate the handler _within_ the closure as
 ///             // it may be called multiple times (for example if the hostname
@@ -676,11 +663,7 @@
 ///     }
 ///     let bootstrap = DatagramBootstrap(group: group)
 ///         // Enable SO_REUSEADDR.
-<<<<<<< HEAD
 ///         .channelOption([.allowImmediateLocalEndpointAddressReuse])
-=======
-///         .channelOption(ChannelOptions.socketOption(.so_reuseaddr), value: 1)
->>>>>>> 1d134ccd
 ///         .channelInitializer { channel in
 ///             channel.pipeline.addHandler(MyChannelHandler())
 ///         }
