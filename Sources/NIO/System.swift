//===----------------------------------------------------------------------===//
//
// This source file is part of the SwiftNIO open source project
//
// Copyright (c) 2017-2018 Apple Inc. and the SwiftNIO project authors
// Licensed under Apache License v2.0
//
// See LICENSE.txt for license information
// See CONTRIBUTORS.txt for the list of SwiftNIO project authors
//
// SPDX-License-Identifier: Apache-2.0
//
//===----------------------------------------------------------------------===//
//  This file contains code that ensures errno is captured correctly when doing syscalls and no ARC traffic can happen inbetween that *could* change the errno
//  value before we were able to read it.
//  It's important that all static methods are declared with `@inline(never)` so it's not possible any ARC traffic happens while we need to read errno.
//
//  Created by Norman Maurer on 11/10/17.
//

#if os(macOS) || os(iOS) || os(watchOS) || os(tvOS)
@_exported import Darwin.C
import CNIODarwin
internal typealias MMsgHdr = CNIODarwin_mmsghdr
#elseif os(Linux) || os(FreeBSD) || os(Android)
@_exported import Glibc
import CNIOLinux
internal typealias MMsgHdr = CNIOLinux_mmsghdr
#elseif os(Windows)
import CNIOWindows
internal typealias sockaddr = WinSDK.SOCKADDR
internal typealias MMsgHdr = CNIOWindows_mmsghdr
#else
let badOS = { fatalError("unsupported OS") }()
#endif

#if os(Android)
let INADDR_ANY = UInt32(0) // #define INADDR_ANY ((unsigned long int) 0x00000000)
internal typealias sockaddr_storage = __kernel_sockaddr_storage
internal typealias in_port_t = UInt16
let getifaddrs: @convention(c) (UnsafeMutablePointer<UnsafeMutablePointer<ifaddrs>?>?) -> CInt = android_getifaddrs
let freeifaddrs: @convention(c) (UnsafeMutablePointer<ifaddrs>?) -> Void = android_freeifaddrs
extension ipv6_mreq { // http://lkml.iu.edu/hypermail/linux/kernel/0106.1/0080.html
    init (ipv6mr_multiaddr: in6_addr, ipv6mr_interface: UInt32) {
        self.ipv6mr_multiaddr = ipv6mr_multiaddr
        self.ipv6mr_ifindex = Int32(bitPattern: ipv6mr_interface)
    }
}
#endif

// Declare aliases to share more code and not need to repeat #if #else blocks
private let sysClose = close
private let sysShutdown = shutdown
private let sysBind = bind
private let sysFcntl: (CInt, CInt, CInt) -> CInt = fcntl
private let sysSocket = socket
private let sysSetsockopt = setsockopt
private let sysGetsockopt = getsockopt
private let sysListen = listen
private let sysAccept = accept
private let sysConnect = connect
private let sysOpen: (UnsafePointer<CChar>, CInt) -> CInt = open
private let sysOpenWithMode: (UnsafePointer<CChar>, CInt, mode_t) -> CInt = open
private let sysFtruncate = ftruncate
private let sysWrite = write
private let sysPwrite = pwrite
private let sysRead = read
private let sysPread = pread
private let sysLseek = lseek
private let sysPoll = poll
#if os(Android)
func sysRecvFrom_wrapper(sockfd: CInt, buf: UnsafeMutableRawPointer, len: CLong, flags: CInt, src_addr: UnsafeMutablePointer<sockaddr>, addrlen: UnsafeMutablePointer<socklen_t>) -> CLong {
    return recvfrom(sockfd, buf, len, flags, src_addr, addrlen) // src_addr is 'UnsafeMutablePointer', but it need to be 'UnsafePointer'
}
func sysWritev_wrapper(fd: CInt, iov: UnsafePointer<iovec>?, iovcnt: CInt) -> CLong {
    return CLong(writev(fd, iov, iovcnt)) // cast 'Int32' to 'CLong'
}
private let sysRecvFrom = sysRecvFrom_wrapper
private let sysWritev = sysWritev_wrapper
#else
private let sysRecvFrom: @convention(c) (CInt, UnsafeMutableRawPointer?, CLong, CInt, UnsafeMutablePointer<sockaddr>?, UnsafeMutablePointer<socklen_t>?) -> CLong = recvfrom
private let sysWritev: @convention(c) (Int32, UnsafePointer<iovec>?, CInt) -> CLong = writev
#endif
private let sysSendTo: @convention(c) (CInt, UnsafeRawPointer?, CLong, CInt, UnsafePointer<sockaddr>?, socklen_t) -> CLong = sendto
private let sysRecvMsg: @convention(c) (CInt, UnsafeMutablePointer<msghdr>?, CInt) -> ssize_t = recvmsg
<<<<<<< HEAD
private let sysSendMsg: @convention(c) (CInt, UnsafePointer<msghdr>?, CInt) -> ssize_t = sendmsg
=======
>>>>>>> e3508b0d
private let sysDup: @convention(c) (CInt) -> CInt = dup
private let sysGetpeername: @convention(c) (CInt, UnsafeMutablePointer<sockaddr>?, UnsafeMutablePointer<socklen_t>?) -> CInt = getpeername
private let sysGetsockname: @convention(c) (CInt, UnsafeMutablePointer<sockaddr>?, UnsafeMutablePointer<socklen_t>?) -> CInt = getsockname
private let sysGetifaddrs: @convention(c) (UnsafeMutablePointer<UnsafeMutablePointer<ifaddrs>?>?) -> CInt = getifaddrs
private let sysFreeifaddrs: @convention(c) (UnsafeMutablePointer<ifaddrs>?) -> Void = freeifaddrs
private let sysIfNameToIndex: @convention(c) (UnsafePointer<CChar>?) -> CUnsignedInt = if_nametoindex
private let sysInet_ntop: @convention(c) (CInt, UnsafeRawPointer?, UnsafeMutablePointer<CChar>?, socklen_t) -> UnsafePointer<CChar>? = inet_ntop
private let sysInet_pton: @convention(c) (CInt, UnsafePointer<CChar>?, UnsafeMutableRawPointer?) -> CInt = inet_pton
private let sysSocketpair: @convention(c) (CInt, CInt, CInt, UnsafeMutablePointer<CInt>?) -> CInt = socketpair

#if os(Linux)
private let sysFstat: @convention(c) (CInt, UnsafeMutablePointer<stat>) -> CInt = fstat
private let sysSendMmsg: @convention(c) (CInt, UnsafeMutablePointer<CNIOLinux_mmsghdr>?, CUnsignedInt, CInt) -> CInt = CNIOLinux_sendmmsg
private let sysRecvMmsg: @convention(c) (CInt, UnsafeMutablePointer<CNIOLinux_mmsghdr>?, CUnsignedInt, CInt, UnsafeMutablePointer<timespec>?) -> CInt  = CNIOLinux_recvmmsg
private let sysCmsgFirstHdr: @convention(c) (UnsafePointer<msghdr>?) -> UnsafeMutablePointer<cmsghdr>? =
                CNIOLinux_CMSG_FIRSTHDR
private let sysCmsgNxtHdr: @convention(c) (UnsafeMutablePointer<msghdr>?, UnsafeMutablePointer<cmsghdr>?) ->
                UnsafeMutablePointer<cmsghdr>? = CNIOLinux_CMSG_NXTHDR
private let sysCmsgData: @convention(c) (UnsafePointer<cmsghdr>?) -> UnsafeRawPointer? = CNIOLinux_CMSG_DATA
private let sysCmsgDataMutable: @convention(c) (UnsafeMutablePointer<cmsghdr>?) -> UnsafeMutableRawPointer? =
                CNIOLinux_CMSG_DATA_MUTABLE
private let sysCmsgSpace: @convention(c) (size_t) -> size_t = CNIOLinux_CMSG_SPACE
private let sysCmsgLen: @convention(c) (size_t) -> size_t = CNIOLinux_CMSG_LEN
#elseif os(macOS) || os(iOS) || os(watchOS) || os(tvOS)
private let sysFstat: @convention(c) (CInt, UnsafeMutablePointer<stat>?) -> CInt = fstat
private let sysKevent = kevent
private let sysSendMmsg: @convention(c) (CInt, UnsafeMutablePointer<CNIODarwin_mmsghdr>?, CUnsignedInt, CInt) -> CInt = CNIODarwin_sendmmsg
private let sysRecvMmsg: @convention(c) (CInt, UnsafeMutablePointer<CNIODarwin_mmsghdr>?, CUnsignedInt, CInt, UnsafeMutablePointer<timespec>?) -> CInt = CNIODarwin_recvmmsg
private let sysCmsgFirstHdr: @convention(c) (UnsafePointer<msghdr>?) -> UnsafeMutablePointer<cmsghdr>? =
                CNIODarwin_CMSG_FIRSTHDR
private let sysCmsgNxtHdr: @convention(c) (UnsafePointer<msghdr>?, UnsafePointer<cmsghdr>?) ->
                UnsafeMutablePointer<cmsghdr>? = CNIODarwin_CMSG_NXTHDR
private let sysCmsgData: @convention(c) (UnsafePointer<cmsghdr>?) -> UnsafeRawPointer? =
                CNIODarwin_CMSG_DATA
private let sysCmsgDataMutable: @convention(c) (UnsafeMutablePointer<cmsghdr>?) -> UnsafeMutableRawPointer? =
                CNIODarwin_CMSG_DATA_MUTABLE
private let sysCmsgSpace: @convention(c) (size_t) -> size_t = CNIODarwin_CMSG_SPACE
private let sysCmsgLen: @convention(c) (size_t) -> size_t = CNIODarwin_CMSG_LEN
#elseif os(Windows)
private let sysSendMmsg: @convention(c) (NIOBSDSocket.Handle, UnsafeMutablePointer<CNIOWindows_mmsghdr>?, CUnsignedInt, CInt) -> CInt = CNIOWindows_sendmmsg
private let sysRecvMmsg: @convention(c) (NIOBSDSocket.Handle, UnsafeMutablePointer<CNIOWindows_mmsghdr>?, CUnsignedInt, CInt, UnsafeMutablePointer<timespec>?) -> CInt = CNIOWindows_recvmmsg
#endif

private func isUnacceptableErrno(_ code: Int32) -> Bool {
    switch code {
    case EFAULT, EBADF:
        return true
    default:
        return false
    }
}

private func preconditionIsNotUnacceptableErrno(err: CInt, where function: String) -> Void {
    // strerror is documented to return "Unknown error: ..." for illegal value so it won't ever fail
    precondition(!isUnacceptableErrno(err), "unacceptable errno \(err) \(String(cString: strerror(err)!)) in \(function))")
}

/*
 * Sorry, we really try hard to not use underscored attributes. In this case
 * however we seem to break the inlining threshold which makes a system call
 * take twice the time, ie. we need this exception.
 */
@inline(__always)
@discardableResult
internal func syscall<T: FixedWidthInteger>(blocking: Bool,
                                            where function: String = #function,
                                            _ body: () throws -> T)
        throws -> IOResult<T> {
    while true {
        let res = try body()
        if res == -1 {
            let err = errno
            switch (err, blocking) {
            case (EINTR, _):
                continue
            case (EWOULDBLOCK, true):
                return .wouldBlock(0)
            default:
                preconditionIsNotUnacceptableErrno(err: err, where: function)
                throw IOError(errnoCode: err, reason: function)
            }
        }
        return .processed(res)
    }
}

/* Sorry, we really try hard to not use underscored attributes. In this case however we seem to break the inlining threshold which makes a system call take twice the time, ie. we need this exception. */
@inline(__always)
internal func wrapErrorIsNullReturnCall<T>(where function: String = #function, _ body: () throws -> T?) throws -> T {
    while true {
        guard let res = try body() else {
            let err = errno
            if err == EINTR {
                continue
            }
            preconditionIsNotUnacceptableErrno(err: err, where: function)
            throw IOError(errnoCode: err, reason: function)
        }
        return res
    }
}

internal enum Posix {
#if os(macOS) || os(iOS) || os(watchOS) || os(tvOS)
    static let UIO_MAXIOV: Int = 1024
    static let SHUT_RD: CInt = CInt(Darwin.SHUT_RD)
    static let SHUT_WR: CInt = CInt(Darwin.SHUT_WR)
    static let SHUT_RDWR: CInt = CInt(Darwin.SHUT_RDWR)
#elseif os(Linux) || os(FreeBSD) || os(Android)

    static let UIO_MAXIOV: Int = Int(Glibc.UIO_MAXIOV)
    static let SHUT_RD: CInt = CInt(Glibc.SHUT_RD)
    static let SHUT_WR: CInt = CInt(Glibc.SHUT_WR)
    static let SHUT_RDWR: CInt = CInt(Glibc.SHUT_RDWR)
#else
    static var UIO_MAXIOV: Int {
        fatalError("unsupported OS")
    }
    static var SHUT_RD: Int {
        fatalError("unsupported OS")
    }
    static var SHUT_WR: Int {
        fatalError("unsupported OS")
    }
    static var SHUT_RDWR: Int {
        fatalError("unsupported OS")
    }
#endif

    @inline(never)
    public static func shutdown(descriptor: CInt, how: Shutdown) throws {
        _ = try syscall(blocking: false) {
            sysShutdown(descriptor, how.cValue)
        }
    }

    @inline(never)
    public static func close(descriptor: CInt) throws {
        let res = sysClose(descriptor)
        if res == -1 {
            let err = errno

            // There is really nothing "sane" we can do when EINTR was reported on close.
            // So just ignore it and "assume" everything is fine == we closed the file descriptor.
            //
            // For more details see:
            //     - https://bugs.chromium.org/p/chromium/issues/detail?id=269623
            //     - https://lwn.net/Articles/576478/
            if err != EINTR {
                preconditionIsNotUnacceptableErrno(err: err, where: #function)
                throw IOError(errnoCode: err, reason: "close")
            }
        }
    }

    @inline(never)
    public static func bind(descriptor: CInt, ptr: UnsafePointer<sockaddr>, bytes: Int) throws {
         _ = try syscall(blocking: false) {
            sysBind(descriptor, ptr, socklen_t(bytes))
        }
    }

    @inline(never)
    @discardableResult
    // TODO: Allow varargs
    public static func fcntl(descriptor: CInt, command: CInt, value: CInt) throws -> CInt {
        return try syscall(blocking: false) {
            sysFcntl(descriptor, command, value)
        }.result
    }

    @inline(never)
    public static func socket(domain: NIOBSDSocket.ProtocolFamily, type: NIOBSDSocket.SocketType, `protocol`: CInt) throws -> CInt {
        return try syscall(blocking: false) {
            return sysSocket(domain.rawValue, type.rawValue, `protocol`)
        }.result
    }

    @inline(never)
    public static func setsockopt(socket: CInt, level: CInt, optionName: CInt,
                                  optionValue: UnsafeRawPointer, optionLen: socklen_t) throws {
        _ = try syscall(blocking: false) {
            sysSetsockopt(socket, level, optionName, optionValue, optionLen)
        }
    }

    @inline(never)
    public static func getsockopt(socket: CInt, level: CInt, optionName: CInt,
                                  optionValue: UnsafeMutableRawPointer,
                                  optionLen: UnsafeMutablePointer<socklen_t>) throws {
        _ = try syscall(blocking: false) {
            sysGetsockopt(socket, level, optionName, optionValue, optionLen)
        }.result
    }

    @inline(never)
    public static func listen(descriptor: CInt, backlog: CInt) throws {
        _ = try syscall(blocking: false) {
            sysListen(descriptor, backlog)
        }
    }

    @inline(never)
    public static func accept(descriptor: CInt,
                              addr: UnsafeMutablePointer<sockaddr>?,
                              len: UnsafeMutablePointer<socklen_t>?) throws -> CInt? {
        let result: IOResult<CInt> = try syscall(blocking: true) {
            let fd = sysAccept(descriptor, addr, len)

            #if !os(Linux)
                if fd != -1 {
                    do {
                        try Posix.fcntl(descriptor: fd, command: F_SETNOSIGPIPE, value: 1)
                    } catch {
                        _ = sysClose(fd) // don't care about failure here
                        throw error
                    }
                }
            #endif
            return fd
        }

        if case .processed(let fd) = result {
            return fd
        } else {
            return nil
        }
    }

    @inline(never)
    public static func connect(descriptor: CInt, addr: UnsafePointer<sockaddr>, size: socklen_t) throws -> Bool {
        do {
            _ = try syscall(blocking: false) {
                sysConnect(descriptor, addr, size)
            }
            return true
        } catch let err as IOError {
            if err.errnoCode == EINPROGRESS {
                return false
            }
            throw err
        }
    }

    @inline(never)
    public static func open(file: UnsafePointer<CChar>, oFlag: CInt, mode: mode_t) throws -> CInt {
        return try syscall(blocking: false) {
            sysOpenWithMode(file, oFlag, mode)
        }.result
    }

    @inline(never)
    public static func open(file: UnsafePointer<CChar>, oFlag: CInt) throws -> CInt {
        return try syscall(blocking: false) {
            sysOpen(file, oFlag)
        }.result
    }

    @inline(never)
    @discardableResult
    public static func ftruncate(descriptor: CInt, size: off_t) throws -> CInt {
        return try syscall(blocking: false) {
            sysFtruncate(descriptor, size)
        }.result
    }
    
    @inline(never)
    public static func write(descriptor: CInt, pointer: UnsafeRawPointer, size: Int) throws -> IOResult<Int> {
        return try syscall(blocking: true) {
            sysWrite(descriptor, pointer, size)
        }
    }

    @inline(never)
    public static func pwrite(descriptor: CInt, pointer: UnsafeRawPointer, size: Int, offset: off_t) throws -> IOResult<Int> {
        return try syscall(blocking: true) {
            sysPwrite(descriptor, pointer, size, offset)
        }
    }

    @inline(never)
    public static func writev(descriptor: CInt, iovecs: UnsafeBufferPointer<IOVector>) throws -> IOResult<Int> {
        return try syscall(blocking: true) {
            sysWritev(descriptor, iovecs.baseAddress!, CInt(iovecs.count))
        }
    }

    @inline(never)
    public static func sendto(descriptor: CInt, pointer: UnsafeRawPointer, size: size_t,
                              destinationPtr: UnsafePointer<sockaddr>, destinationSize: socklen_t) throws -> IOResult<Int> {
        return try syscall(blocking: true) {
            sysSendTo(descriptor, pointer, size, 0, destinationPtr, destinationSize)
        }
    }

    @inline(never)
    public static func read(descriptor: CInt, pointer: UnsafeMutableRawPointer, size: size_t) throws -> IOResult<ssize_t> {
        return try syscall(blocking: true) {
            sysRead(descriptor, pointer, size)
        }
    }

    @inline(never)
    public static func pread(descriptor: CInt, pointer: UnsafeMutableRawPointer, size: size_t, offset: off_t) throws -> IOResult<ssize_t> {
        return try syscall(blocking: true) {
            sysPread(descriptor, pointer, size, offset)
        }
    }

    @inline(never)
    public static func recvmsg(descriptor: CInt, msgHdr: UnsafeMutablePointer<msghdr>, flags: CInt) throws -> IOResult<ssize_t> {
        return try syscall(blocking: true) {
            sysRecvMsg(descriptor, msgHdr, flags)
        }
    }

    @inline(never)
    public static func recvmsg(descriptor: CInt, msgHdr: UnsafeMutablePointer<msghdr>, flags: CInt) throws -> IOResult<ssize_t> {
        return try syscall(blocking: true) {
            sysRecvMsg(descriptor, msgHdr, flags)
        }
    }
    
    @inline(never)
    public static func sendmsg(descriptor: CInt, msgHdr: UnsafePointer<msghdr>, flags: CInt) throws -> IOResult<ssize_t> {
        return try syscall(blocking: true) {
            sysSendMsg(descriptor, msgHdr, flags)
        }
    }

    @discardableResult
    @inline(never)
    public static func lseek(descriptor: CInt, offset: off_t, whence: CInt) throws -> off_t {
        return try syscall(blocking: false) {
            sysLseek(descriptor, offset, whence)
        }.result
    }

    @discardableResult
    @inline(never)
    public static func dup(descriptor: CInt) throws -> CInt {
        return try syscall(blocking: false) {
            sysDup(descriptor)
        }.result
    }

    @discardableResult
    @inline(never)
    public static func inet_ntop(addressFamily: sa_family_t, addressBytes: UnsafeRawPointer, addressDescription: UnsafeMutablePointer<CChar>, addressDescriptionLength: socklen_t) throws -> UnsafePointer<CChar> {
        return try wrapErrorIsNullReturnCall {
            sysInet_ntop(CInt(addressFamily), addressBytes, addressDescription, addressDescriptionLength)
        }
    }

    @inline(never)
    public static func inet_pton(addressFamily: sa_family_t, addressDescription: UnsafePointer<CChar>, address: UnsafeMutableRawPointer) throws {
        switch sysInet_pton(CInt(addressFamily), addressDescription, address) {
        case 0: throw IOError(errnoCode: EINVAL, reason: #function)
        case 1: return
        default: throw IOError(errnoCode: errno, reason: #function)
        }
    }

    // It's not really posix but exists on Linux and MacOS / BSD so just put it here for now to keep it simple
    @inline(never)
    public static func sendfile(descriptor: CInt, fd: CInt, offset: off_t, count: size_t) throws -> IOResult<Int> {
        var written: off_t = 0
        do {
            _ = try syscall(blocking: false) { () -> ssize_t in
                #if os(macOS) || os(iOS) || os(watchOS) || os(tvOS)
                    var w: off_t = off_t(count)
                    let result: CInt = Darwin.sendfile(fd, descriptor, offset, &w, nil, 0)
                    written = w
                    return ssize_t(result)
                #elseif os(Linux) || os(FreeBSD) || os(Android)
                    var off: off_t = offset
                    let result: ssize_t = Glibc.sendfile(descriptor, fd, &off, count)
                    if result >= 0 {
                        written = result
                    } else {
                        written = 0
                    }
                    return result
                #else
                    fatalError("unsupported OS")
                #endif
            }
            return .processed(Int(written))
        } catch let err as IOError {
            if err.errnoCode == EAGAIN {
                return .wouldBlock(Int(written))
            }
            throw err
        }
    }

    @inline(never)
    public static func sendmmsg(sockfd: CInt, msgvec: UnsafeMutablePointer<MMsgHdr>, vlen: CUnsignedInt, flags: CInt) throws -> IOResult<Int> {
        return try syscall(blocking: true) {
            Int(sysSendMmsg(sockfd, msgvec, vlen, flags))
        }
    }

    @inline(never)
    public static func recvmmsg(sockfd: CInt, msgvec: UnsafeMutablePointer<MMsgHdr>, vlen: CUnsignedInt, flags: CInt, timeout: UnsafeMutablePointer<timespec>?) throws -> IOResult<Int> {
        return try syscall(blocking: true) {
            Int(sysRecvMmsg(sockfd, msgvec, vlen, flags, timeout))
        }
    }

    @inline(never)
    public static func getpeername(socket: CInt, address: UnsafeMutablePointer<sockaddr>, addressLength: UnsafeMutablePointer<socklen_t>) throws {
        _ = try syscall(blocking: false) {
            return sysGetpeername(socket, address, addressLength)
        }
    }

    @inline(never)
    public static func getsockname(socket: CInt, address: UnsafeMutablePointer<sockaddr>, addressLength: UnsafeMutablePointer<socklen_t>) throws {
        _ = try syscall(blocking: false) {
            return sysGetsockname(socket, address, addressLength)
        }
    }

    @inline(never)
    public static func getifaddrs(_ addrs: UnsafeMutablePointer<UnsafeMutablePointer<ifaddrs>?>) throws {
        _ = try syscall(blocking: false) {
            sysGetifaddrs(addrs)
        }
    }

    @inline(never)
    public static func if_nametoindex(_ name: UnsafePointer<CChar>?) throws -> CUnsignedInt {
        return try syscall(blocking: false) {
            sysIfNameToIndex(name)
        }.result
    }

    @inline(never)
    public static func poll(fds: UnsafeMutablePointer<pollfd>, nfds: nfds_t, timeout: CInt) throws -> CInt {
        return try syscall(blocking: false) {
            sysPoll(fds, nfds, timeout)
        }.result
    }

    @inline(never)
    public static func fstat(descriptor: CInt, outStat: UnsafeMutablePointer<stat>) throws {
        _ = try syscall(blocking: false) {
            sysFstat(descriptor, outStat)
        }
    }

    @inline(never)
    public static func socketpair(domain: NIOBSDSocket.ProtocolFamily,
                                  type: NIOBSDSocket.SocketType,
                                  protocol: CInt,
                                  socketVector: UnsafeMutablePointer<CInt>?) throws {
        _ = try syscall(blocking: false) {
            sysSocketpair(domain.rawValue, type.rawValue, `protocol`, socketVector)
        }
    }
}

/// `NIOFailedToSetSocketNonBlockingError` indicates that NIO was unable to set a socket to non-blocking mode, either
/// when connecting a socket as a client or when accepting a socket as a server.
///
/// This error should never happen because a socket should always be able to be set to non-blocking mode. Unfortunately,
/// we have seen this happen on Darwin.
public struct NIOFailedToSetSocketNonBlockingError: Error {}

internal extension Posix {
    static func setNonBlocking(socket: CInt) throws {
        let flags = try Posix.fcntl(descriptor: socket, command: F_GETFL, value: 0)
        do {
            let ret = try Posix.fcntl(descriptor: socket, command: F_SETFL, value: flags | O_NONBLOCK)
            assert(ret == 0, "unexpectedly, fcntl(\(socket), F_SETFL, \(flags) | O_NONBLOCK) returned \(ret)")
        } catch let error as IOError {
            if error.errnoCode == EINVAL {
                // Darwin seems to sometimes do this despite the docs claiming it can't happen
                throw NIOFailedToSetSocketNonBlockingError()
            }
            throw error
        }
    }
}

internal extension Posix {
    static func cmsgFirstHeader(inside msghdr: UnsafePointer<msghdr>?) -> UnsafeMutablePointer<cmsghdr>? {
        return sysCmsgFirstHdr(msghdr)
    }
    
    static func cmsgNextHeader(inside msghdr: UnsafeMutablePointer<msghdr>?, from: UnsafeMutablePointer<cmsghdr>?)
        -> UnsafeMutablePointer<cmsghdr>? {
        return sysCmsgNxtHdr(msghdr, from)
    }
    
    static func cmsgData(for header: UnsafePointer<cmsghdr>?) -> UnsafeRawBufferPointer? {
        let dataPointer = sysCmsgData(header)
        if let header = header {
            // Linux and Darwin use different types for cmsg_len.
            let length = size_t(header.pointee.cmsg_len) - cmsgLen(payloadSize: 0)
            let buffer = UnsafeRawBufferPointer(start: dataPointer, count: Int(length))
            return buffer
        } else {
            return nil
        }
    }
    
    static func cmsgData(for header: UnsafeMutablePointer<cmsghdr>?) -> UnsafeMutableRawBufferPointer? {
        let dataPointer = sysCmsgDataMutable(header)
        if let header = header {
            // Linux and Darwin use different types for cmsg_len.
            let length = size_t(header.pointee.cmsg_len) - cmsgLen(payloadSize: 0)
            let buffer = UnsafeMutableRawBufferPointer(start: dataPointer, count: Int(length))
            return buffer
        } else {
            return nil
        }
    }
    
    static func cmsgLen(payloadSize: size_t) -> size_t {
        return sysCmsgLen(payloadSize)
    }
    
    static func cmsgSpace(payloadSize: size_t) -> size_t {
        return sysCmsgSpace(payloadSize)
    }
    
}

#if os(macOS) || os(iOS) || os(watchOS) || os(tvOS)
internal enum KQueue {

    // TODO: Figure out how to specify a typealias to the kevent struct without run into trouble with the swift compiler

    @inline(never)
    public static func kqueue() throws -> CInt {
        return try syscall(blocking: false) {
            Darwin.kqueue()
        }.result
    }

    @inline(never)
    @discardableResult
    public static func kevent(kq: CInt, changelist: UnsafePointer<kevent>?, nchanges: CInt, eventlist: UnsafeMutablePointer<kevent>?, nevents: CInt, timeout: UnsafePointer<Darwin.timespec>?) throws -> CInt {
        return try syscall(blocking: false) {
            sysKevent(kq, changelist, nchanges, eventlist, nevents, timeout)
        }.result
    }
}
#endif<|MERGE_RESOLUTION|>--- conflicted
+++ resolved
@@ -83,10 +83,7 @@
 #endif
 private let sysSendTo: @convention(c) (CInt, UnsafeRawPointer?, CLong, CInt, UnsafePointer<sockaddr>?, socklen_t) -> CLong = sendto
 private let sysRecvMsg: @convention(c) (CInt, UnsafeMutablePointer<msghdr>?, CInt) -> ssize_t = recvmsg
-<<<<<<< HEAD
 private let sysSendMsg: @convention(c) (CInt, UnsafePointer<msghdr>?, CInt) -> ssize_t = sendmsg
-=======
->>>>>>> e3508b0d
 private let sysDup: @convention(c) (CInt) -> CInt = dup
 private let sysGetpeername: @convention(c) (CInt, UnsafeMutablePointer<sockaddr>?, UnsafeMutablePointer<socklen_t>?) -> CInt = getpeername
 private let sysGetsockname: @convention(c) (CInt, UnsafeMutablePointer<sockaddr>?, UnsafeMutablePointer<socklen_t>?) -> CInt = getsockname
@@ -402,13 +399,6 @@
             sysRecvMsg(descriptor, msgHdr, flags)
         }
     }
-
-    @inline(never)
-    public static func recvmsg(descriptor: CInt, msgHdr: UnsafeMutablePointer<msghdr>, flags: CInt) throws -> IOResult<ssize_t> {
-        return try syscall(blocking: true) {
-            sysRecvMsg(descriptor, msgHdr, flags)
-        }
-    }
     
     @inline(never)
     public static func sendmsg(descriptor: CInt, msgHdr: UnsafePointer<msghdr>, flags: CInt) throws -> IOResult<ssize_t> {
