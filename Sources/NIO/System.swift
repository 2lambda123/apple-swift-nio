--- conflicted
+++ resolved
@@ -45,27 +45,6 @@
 #endif
 
 // Declare aliases to share more code and not need to repeat #if #else blocks
-<<<<<<< HEAD
-private let sysClose: @convention(c) (CInt) -> CInt = close
-private let sysShutdown: @convention(c) (CInt, CInt) -> CInt = shutdown
-private let sysBind: @convention(c) (CInt, UnsafePointer<sockaddr>?, socklen_t) -> CInt = bind
-private let sysFcntl: @convention(c) (CInt, CInt, CInt) -> CInt = fcntl
-private let sysSocket: @convention(c) (CInt, CInt, CInt) -> CInt = socket
-private let sysSetsockopt: @convention(c) (CInt, CInt, CInt, UnsafeRawPointer?, socklen_t) -> CInt = setsockopt
-private let sysGetsockopt: @convention(c) (CInt, CInt, CInt, UnsafeMutableRawPointer?, UnsafeMutablePointer<socklen_t>?) -> CInt = getsockopt
-private let sysListen: @convention(c) (CInt, CInt) -> CInt = listen
-private let sysAccept: @convention(c) (CInt, UnsafeMutablePointer<sockaddr>?, UnsafeMutablePointer<socklen_t>?) -> CInt = accept
-private let sysConnect: @convention(c) (CInt, UnsafePointer<sockaddr>?, socklen_t) -> CInt = connect
-private let sysOpen: @convention(c) (UnsafePointer<CChar>, CInt) -> CInt = open
-private let sysOpenWithMode: @convention(c) (UnsafePointer<CChar>, CInt, mode_t) -> CInt = open
-private let sysFtruncate: @convention(c) (CInt, off_t) -> CInt = ftruncate
-private let sysWrite: @convention(c) (CInt, UnsafeRawPointer?, size_t) -> ssize_t = write
-private let sysPwrite: @convention(c) (CInt, UnsafeRawPointer?, size_t, off_t) -> ssize_t = pwrite
-private let sysRead: @convention(c) (CInt, UnsafeMutableRawPointer?, size_t) -> ssize_t = read
-private let sysPread: @convention(c) (CInt, UnsafeMutableRawPointer?, size_t, off_t) -> ssize_t = pread
-private let sysLseek: @convention(c) (CInt, off_t, CInt) -> off_t = lseek
-private let sysPoll: @convention(c) (UnsafeMutablePointer<pollfd>?, nfds_t, Int32) -> CInt = poll
-=======
 private let sysClose = close
 private let sysShutdown = shutdown
 private let sysBind = bind
@@ -78,12 +57,13 @@
 private let sysConnect = connect
 private let sysOpen: (UnsafePointer<CChar>, CInt) -> CInt = open
 private let sysOpenWithMode: (UnsafePointer<CChar>, CInt, mode_t) -> CInt = open
+private let sysFtruncate  = ftruncate
 private let sysWrite = write
+private let sysPwrite = pwrite
 private let sysRead = read
 private let sysPread = pread
 private let sysLseek = lseek
 private let sysPoll = poll
->>>>>>> 8ad2549a
 #if os(Android)
 func sysRecvFrom_wrapper(sockfd: CInt, buf: UnsafeMutableRawPointer, len: CLong, flags: CInt, src_addr: UnsafeMutablePointer<sockaddr>, addrlen: UnsafeMutablePointer<socklen_t>) -> CLong {
     return recvfrom(sockfd, buf, len, flags, src_addr, addrlen) // src_addr is 'UnsafeMutablePointer', but it need to be 'UnsafePointer'
