--- conflicted
+++ resolved
@@ -392,13 +392,9 @@
     }
     
     @inline(never)
-<<<<<<< HEAD
     public static func sendmsg(descriptor: CInt,
                                msgHdr: UnsafePointer<msghdr>,
                                flags: CInt) throws -> IOResult<ssize_t> {
-=======
-    public static func sendmsg(descriptor: CInt, msgHdr: UnsafePointer<msghdr>, flags: CInt) throws -> IOResult<ssize_t> {
->>>>>>> ee8acd9b
         return try syscall(blocking: true) {
             sysSendMsg(descriptor, msgHdr, flags)
         }
