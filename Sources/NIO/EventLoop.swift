//===----------------------------------------------------------------------===//
//
// This source file is part of the SwiftNIO open source project
//
// Copyright (c) 2017-2018 Apple Inc. and the SwiftNIO project authors
// Licensed under Apache License v2.0
//
// See LICENSE.txt for license information
// See CONTRIBUTORS.txt for the list of SwiftNIO project authors
//
// SPDX-License-Identifier: Apache-2.0
//
//===----------------------------------------------------------------------===//

import NIOConcurrencyHelpers
import Dispatch

/// Returned once a task was scheduled on the `EventLoop` for later execution.
///
/// A `Scheduled` allows the user to either `cancel()` the execution of the scheduled task (if possible) or obtain a reference to the `EventLoopFuture` that
/// will be notified once the execution is complete.
public struct Scheduled<T> {
    private let promise: EventLoopPromise<T>
    private let cancellationTask: () -> Void

    public init(promise: EventLoopPromise<T>, cancellationTask: @escaping () -> Void) {
        self.promise = promise
        promise.futureResult.whenFailure { error in
            guard let err = error as? EventLoopError else {
                return
            }
            if err == .cancelled {
                cancellationTask()
            }
        }
        self.cancellationTask = cancellationTask
    }

    /// Try to cancel the execution of the scheduled task.
    ///
    /// Whether this is successful depends on whether the execution of the task already begun.
    ///  This means that cancellation is not guaranteed.
    public func cancel() {
        promise.fail(EventLoopError.cancelled)
    }

    /// Returns the `EventLoopFuture` which will be notified once the execution of the scheduled task completes.
    public var futureResult: EventLoopFuture<T> {
        return promise.futureResult
    }
}

/// Returned once a task was scheduled to be repeatedly executed on the `EventLoop`.
///
/// A `RepeatedTask` allows the user to `cancel()` the repeated scheduling of further tasks.
public final class RepeatedTask {
    private let delay: TimeAmount
    private let eventLoop: EventLoop
    private var scheduled: Scheduled<EventLoopFuture<Void>>?
    private var task: ((RepeatedTask) -> EventLoopFuture<Void>)?

    internal init(interval: TimeAmount, eventLoop: EventLoop, task: @escaping (RepeatedTask) -> EventLoopFuture<Void>) {
        self.delay = interval
        self.eventLoop = eventLoop
        self.task = task
    }

    internal func begin(in delay: TimeAmount) {
        if self.eventLoop.inEventLoop {
            self.begin0(in: delay)
        } else {
            self.eventLoop.execute {
                self.begin0(in: delay)
            }
        }
    }

    private func begin0(in delay: TimeAmount) {
        self.eventLoop.assertInEventLoop()
        guard let task = self.task else {
            return
        }
        self.scheduled = self.eventLoop.scheduleTask(in: delay) {
            task(self)
        }
        self.reschedule()
    }

    /// Try to cancel the execution of the repeated task.
    ///
    /// Whether the execution of the task is immediately canceled depends on whether the execution of a task has already begun.
    ///  This means immediate cancellation is not guaranteed.
    ///
    /// The safest way to cancel is by using the passed reference of `RepeatedTask` inside the task closure.
    public func cancel() {
        if self.eventLoop.inEventLoop {
            self.cancel0()
        } else {
            self.eventLoop.execute {
                self.cancel0()
            }
        }
    }

    private func cancel0() {
        self.eventLoop.assertInEventLoop()
        self.scheduled?.cancel()
        self.scheduled = nil
        self.task = nil
    }

    private func reschedule() {
        self.eventLoop.assertInEventLoop()
        guard let scheduled = self.scheduled else {
            return
        }

        scheduled.futureResult.whenSuccess { future in
            future.whenComplete { (_: Result<Void, Error>) in
                self.reschedule0()
            }
        }

        scheduled.futureResult.whenFailure { (_: Error) in
            self.cancel0()
        }
    }

    private func reschedule0() {
        self.eventLoop.assertInEventLoop()
        guard self.task != nil else {
            return
        }
        self.scheduled = self.eventLoop.scheduleTask(in: self.delay) {
            // we need to repeat this as we might have been cancelled in the meantime
            guard let task = self.task else {
                return self.eventLoop.makeSucceededFuture(())
            }
            return task(self)
        }
        self.reschedule()
    }
}

/// An iterator over the `EventLoop`s forming an `EventLoopGroup`.
///
/// Usually returned by an `EventLoopGroup`'s `makeIterator()` method.
///
///     let group = MultiThreadedEventLoopGroup(numberOfThreads: 1)
///     group.makeIterator()?.forEach { loop in
///         // Do something with each loop
///     }
///
public struct EventLoopIterator: Sequence, IteratorProtocol {
    public typealias Element = EventLoop
    private var eventLoops: IndexingIterator<[EventLoop]>

    /// Create an `EventLoopIterator` from an array of `EventLoop`s.
    public init(_ eventLoops: [EventLoop]) {
        self.eventLoops = eventLoops.makeIterator()
    }

    /// Advances to the next `EventLoop` and returns it, or `nil` if no next element exists.
    ///
    /// - returns: The next `EventLoop` if a next element exists; otherwise, `nil`.
    public mutating func next() -> EventLoop? {
        return self.eventLoops.next()
    }
}

/// An EventLoop processes IO / tasks in an endless loop for `Channel`s until it's closed.
///
/// Usually multiple `Channel`s share the same `EventLoop` for processing IO / tasks and so share the same processing `Thread`.
/// For a better understanding of how such an `EventLoop` works internally the following pseudo code may be helpful:
///
/// ```
/// while eventLoop.isOpen {
///     /// Block until there is something to process for 1...n Channels
///     let readyChannels = blockUntilIoOrTasksAreReady()
///     /// Loop through all the Channels
///     for channel in readyChannels {
///         /// Process IO and / or tasks for the Channel.
///         /// This may include things like:
///         ///    - accept new connection
///         ///    - connect to a remote host
///         ///    - read from socket
///         ///    - write to socket
///         ///    - tasks that were submitted via EventLoop methods
///         /// and others.
///         processIoAndTasks(channel)
///     }
/// }
/// ```
///
/// Because an `EventLoop` may be shared between multiple `Channel`s it's important to _NOT_ block while processing IO / tasks. This also includes long running computations which will have the same
/// effect as blocking in this case.
public protocol EventLoop: EventLoopGroup {
    /// Returns `true` if the current `Thread` is the same as the `Thread` that is tied to this `EventLoop`. `false` otherwise.
    var inEventLoop: Bool { get }

    /// Submit a given task to be executed by the `EventLoop`
    func execute(_ task: @escaping () -> Void)

    /// Submit a given task to be executed by the `EventLoop`. Once the execution is complete the returned `EventLoopFuture` is notified.
    ///
    /// - parameters:
    ///     - task: The closure that will be submitted to the `EventLoop` for execution.
    /// - returns: `EventLoopFuture` that is notified once the task was executed.
    func submit<T>(_ task: @escaping () throws -> T) -> EventLoopFuture<T>

    /// Schedule a `task` that is executed by this `SelectableEventLoop` at the given time.
    @discardableResult
    func scheduleTask<T>(deadline: NIODeadline, _ task: @escaping () throws -> T) -> Scheduled<T>

    /// Schedule a `task` that is executed by this `SelectableEventLoop` after the given amount of time.
    @discardableResult
    func scheduleTask<T>(in: TimeAmount, _ task: @escaping () throws -> T) -> Scheduled<T>

    /// Checks that this call is run from the `EventLoop`. If this is called from within the `EventLoop` this function
    /// will have no effect, if called from outside the `EventLoop` it will crash the process with a trap.
    func preconditionInEventLoop(file: StaticString, line: UInt)
}

/// Represents a time _interval_.
///
/// - note: `TimeAmount` should not be used to represent a point in time.
public struct TimeAmount: Equatable {
    public typealias Value = Int64

    /// The nanoseconds representation of the `TimeAmount`.
    public let nanoseconds: Value

    private init(_ nanoseconds: Value) {
        self.nanoseconds = nanoseconds
    }

    /// Creates a new `TimeAmount` for the given amount of nanoseconds.
    ///
    /// - parameters:
    ///     - amount: the amount of nanoseconds this `TimeAmount` represents.
    /// - returns: the `TimeAmount` for the given amount.
    public static func nanoseconds(_ amount: Value) -> TimeAmount {
        return TimeAmount(amount)
    }

    /// Creates a new `TimeAmount` for the given amount of microseconds.
    ///
    /// - parameters:
    ///     - amount: the amount of microseconds this `TimeAmount` represents.
    /// - returns: the `TimeAmount` for the given amount.
    public static func microseconds(_ amount: Value) -> TimeAmount {
        return TimeAmount(amount * 1000)
    }

    /// Creates a new `TimeAmount` for the given amount of milliseconds.
    ///
    /// - parameters:
    ///     - amount: the amount of milliseconds this `TimeAmount` represents.
    /// - returns: the `TimeAmount` for the given amount.
    public static func milliseconds(_ amount: Value) -> TimeAmount {
        return TimeAmount(amount * 1000 * 1000)
    }

    /// Creates a new `TimeAmount` for the given amount of seconds.
    ///
    /// - parameters:
    ///     - amount: the amount of seconds this `TimeAmount` represents.
    /// - returns: the `TimeAmount` for the given amount.
    public static func seconds(_ amount: Value) -> TimeAmount {
        return TimeAmount(amount * 1000 * 1000 * 1000)
    }

    /// Creates a new `TimeAmount` for the given amount of minutes.
    ///
    /// - parameters:
    ///     - amount: the amount of minutes this `TimeAmount` represents.
    /// - returns: the `TimeAmount` for the given amount.
    public static func minutes(_ amount: Value) -> TimeAmount {
        return TimeAmount(amount * 1000 * 1000 * 1000 * 60)
    }

    /// Creates a new `TimeAmount` for the given amount of hours.
    ///
    /// - parameters:
    ///     - amount: the amount of hours this `TimeAmount` represents.
    /// - returns: the `TimeAmount` for the given amount.
    public static func hours(_ amount: Value) -> TimeAmount {
        return TimeAmount(amount * 1000 * 1000 * 1000 * 60 * 60)
    }
}

extension TimeAmount: Comparable {
    public static func < (lhs: TimeAmount, rhs: TimeAmount) -> Bool {
        return lhs.nanoseconds < rhs.nanoseconds
    }
}

extension TimeAmount {
    public static func + (lhs: TimeAmount, rhs: TimeAmount) -> TimeAmount {
        return TimeAmount(lhs.nanoseconds + rhs.nanoseconds)
    }

    public static func - (lhs: TimeAmount, rhs: TimeAmount) -> TimeAmount {
        return TimeAmount(lhs.nanoseconds - rhs.nanoseconds)
    }

    public static func * <T: BinaryInteger>(lhs: T, rhs: TimeAmount) -> TimeAmount {
        return TimeAmount(TimeAmount.Value(lhs) * rhs.nanoseconds)
    }

    public static func * <T: BinaryInteger>(lhs: TimeAmount, rhs: T) -> TimeAmount {
        return TimeAmount(lhs.nanoseconds * TimeAmount.Value(rhs))
    }
}

/// Represents a point in time.
///
/// Stores the time in nanoseconds as returned by `DispatchTime.now().uptimeNanoseconds`
///
/// `NIODeadline` allow chaining multiple tasks with the same deadline without needing to
/// compute new timeouts for each step
///
/// ```
/// func doSomething(deadline: NIODeadline) -> EventLoopFuture<Void> {
///     return step1(deadline: deadline).then {
///         step2(deadline: deadline)
///     }
/// }
/// doSomething(deadline: .now() + .seconds(5))
/// ```
///
/// - note: `NIODeadline` should not be used to represent a time interval
public struct NIODeadline: Equatable, Hashable {
    public typealias Value = UInt64

    /// The nanoseconds since boot representation of the `NIODeadline`.
    public let uptimeNanoseconds: Value

    public static let distantPast = NIODeadline(0)
    public static let distantFuture = NIODeadline(DispatchTime.distantFuture.uptimeNanoseconds)

    private init(_ nanoseconds: Value) {
        self.uptimeNanoseconds = nanoseconds
    }

    public static func now() -> NIODeadline {
        return NIODeadline(DispatchTime.now().uptimeNanoseconds)
    }

    public static func uptimeNanoseconds(_ nanoseconds: Value) -> NIODeadline {
        return NIODeadline(nanoseconds)
    }
}

extension NIODeadline: Comparable {
    public static func < (lhs: NIODeadline, rhs: NIODeadline) -> Bool {
        return lhs.uptimeNanoseconds < rhs.uptimeNanoseconds
    }

    public static func > (lhs: NIODeadline, rhs: NIODeadline) -> Bool {
        return lhs.uptimeNanoseconds > rhs.uptimeNanoseconds
    }
}

extension NIODeadline: CustomStringConvertible {
    public var description: String {
        return self.uptimeNanoseconds.description
    }
}

extension NIODeadline {
    public static func - (lhs: NIODeadline, rhs: NIODeadline) -> TimeAmount {
        return .nanoseconds(TimeAmount.Value(lhs.uptimeNanoseconds - rhs.uptimeNanoseconds))
    }

    public static func + (lhs: NIODeadline, rhs: TimeAmount) -> NIODeadline {
        if rhs.nanoseconds < 0 {
            return NIODeadline(lhs.uptimeNanoseconds - rhs.nanoseconds.magnitude)
        } else {
            return NIODeadline(lhs.uptimeNanoseconds + rhs.nanoseconds.magnitude)
        }
    }

    public static func - (lhs: NIODeadline, rhs: TimeAmount) -> NIODeadline {
        if rhs.nanoseconds < 0 {
            return NIODeadline(lhs.uptimeNanoseconds + rhs.nanoseconds.magnitude)
        } else {
            return NIODeadline(lhs.uptimeNanoseconds - rhs.nanoseconds.magnitude)
        }
    }
}

extension EventLoop {
    public func submit<T>(_ task: @escaping () throws -> T) -> EventLoopFuture<T> {
        let promise: EventLoopPromise<T> = makePromise(file: #file, line: #line)

        self.execute {
            do {
                promise.succeed(try task())
            } catch let err {
                promise.fail(err)
            }
        }

        return promise.futureResult
    }

    /// Creates and returns a new `EventLoopPromise` that will be notified using this `EventLoop` as execution `Thread`.
    public func makePromise<T>(of type: T.Type = T.self, file: StaticString = #file, line: UInt = #line) -> EventLoopPromise<T> {
        return EventLoopPromise<T>(eventLoop: self, file: file, line: line)
    }

    /// Creates and returns a new `EventLoopFuture` that is already marked as failed. Notifications will be done using this `EventLoop` as execution `Thread`.
    ///
    /// - parameters:
    ///     - error: the `Error` that is used by the `EventLoopFuture`.
    /// - returns: a failed `EventLoopFuture`.
    public func makeFailedFuture<T>(_ error: Error, file: StaticString = #file, line: UInt = #line) -> EventLoopFuture<T> {
        return EventLoopFuture<T>(eventLoop: self, error: error, file: file, line: line)
    }

    /// Creates and returns a new `EventLoopFuture` that is already marked as success. Notifications will be done using this `EventLoop` as execution `Thread`.
    ///
    /// - parameters:
    ///     - result: the value that is used by the `EventLoopFuture`.
    /// - returns: a succeeded `EventLoopFuture`.
    public func makeSucceededFuture<Success>(_ value: Success, file: StaticString = #file, line: UInt = #line) -> EventLoopFuture<Success> {
        return EventLoopFuture<Success>(eventLoop: self, value: value, file: file, line: line)
    }

    public func next() -> EventLoop {
        return self
    }

    public func close() throws {
        // Do nothing
    }

    /// Schedule a repeated task to be executed by the `EventLoop` with a fixed delay between the end and start of each task.
    ///
    /// - parameters:
    ///     - initialDelay: The delay after which the first task is executed.
    ///     - delay: The delay between the end of one task and the start of the next.
    ///     - task: The closure that will be executed.
    /// - return: `RepeatedTask`
    @discardableResult
    public func scheduleRepeatedTask(initialDelay: TimeAmount, delay: TimeAmount, _ task: @escaping (RepeatedTask) throws -> Void) -> RepeatedTask {
        let futureTask: (RepeatedTask) -> EventLoopFuture<Void> = { repeatedTask in
            do {
                try task(repeatedTask)
                return self.makeSucceededFuture(())
            } catch {
                return self.makeFailedFuture(error)
            }
        }
        return self.scheduleRepeatedTask(initialDelay: initialDelay, delay: delay, futureTask)
    }

    /// Schedule a repeated task to be executed by the `EventLoop` with a fixed delay between the end and start of each task.
    ///
    /// - parameters:
    ///     - initialDelay: The delay after which the first task is executed.
    ///     - delay: The delay between the end of one task and the start of the next.
    ///     - task: The closure that will be executed.
    /// - return: `RepeatedTask`
    @discardableResult
    public func scheduleRepeatedTask(initialDelay: TimeAmount, delay: TimeAmount, _ task: @escaping (RepeatedTask) -> EventLoopFuture<Void>) -> RepeatedTask {
        let repeated = RepeatedTask(interval: delay, eventLoop: self, task: task)
        repeated.begin(in: initialDelay)
        return repeated
    }

    /// Returns an `EventLoopIterator` over this `EventLoop`.
    ///
    /// - returns: `EventLoopIterator`
    public func makeIterator() -> EventLoopIterator {
        return EventLoopIterator([self])
    }

    /// Checks that this call is run from the EventLoop. If this is called from within the EventLoop this function will
    /// have no effect, if called from outside the EventLoop it will crash the process with a trap if run in debug mode.
    /// In release mode this function never has any effect.
    ///
    /// - note: This is not a customization point so calls to this function can be fully optimized out in release mode.
    @inlinable
    public func assertInEventLoop(file: StaticString = #file, line: UInt = #line) {
        debugOnly {
            self.preconditionInEventLoop(file: file, line: line)
        }
    }

    public func preconditionInEventLoop(file: StaticString = #file, line: UInt = #line) {
        precondition(self.inEventLoop, file: file, line: line)
    }
}

// to be removed before 2.0
extension EventLoop {
    @available(*, deprecated, renamed: "makeFailedFuture(_:)")
    public func makeFailedFuture<T>(error: Error) -> EventLoopFuture<T> {
        return self.makeFailedFuture(error)
    }

    @available(*, deprecated, renamed: "makeSucceededFuture(_:)")
    public func makeSucceededFuture<Success>(result: Success) -> EventLoopFuture<Success> {
        return self.makeSucceededFuture(result)
    }

}

/// Internal representation of a `Registration` to an `Selector`.
///
/// Whenever a `Selectable` is registered to a `Selector` a `Registration` is created internally that is also provided within the
/// `SelectorEvent` that is provided to the user when an event is ready to be consumed for a `Selectable`. As we need to have access to the `ServerSocketChannel`
/// and `SocketChannel` (to dispatch the events) we create our own `Registration` that holds a reference to these.
enum NIORegistration: Registration {
    case serverSocketChannel(ServerSocketChannel, SelectorEventSet)
    case socketChannel(SocketChannel, SelectorEventSet)
    case datagramChannel(DatagramChannel, SelectorEventSet)

    /// The `SelectorEventSet` in which this `NIORegistration` is interested in.
    var interested: SelectorEventSet {
        set {
            switch self {
            case .serverSocketChannel(let c, _):
                self = .serverSocketChannel(c, newValue)
            case .socketChannel(let c, _):
                self = .socketChannel(c, newValue)
            case .datagramChannel(let c, _):
                self = .datagramChannel(c, newValue)
            }
        }
        get {
            switch self {
            case .serverSocketChannel(_, let i):
                return i
            case .socketChannel(_, let i):
                return i
            case .datagramChannel(_, let i):
                return i
            }
        }
    }
}

/// Execute the given closure and ensure we release all auto pools if needed.
private func withAutoReleasePool<T>(_ execute: () throws -> T) rethrows -> T {
    #if os(Linux)
    return try execute()
    #else
    return try autoreleasepool {
        try execute()
    }
    #endif
}

/// The different state in the lifecycle of an `EventLoop`.
private enum EventLoopLifecycleState {
    /// `EventLoop` is open and so can process more work.
    case open
    /// `EventLoop` is currently in the process of closing.
    case closing
    /// `EventLoop` is closed.
    case closed
}

/// `EventLoop` implementation that uses a `Selector` to get notified once there is more I/O or tasks to process.
/// The whole processing of I/O and tasks is done by a `Thread` that is tied to the `SelectableEventLoop`. This `Thread`
/// is guaranteed to never change!
internal final class SelectableEventLoop: EventLoop {
    private let selector: NIO.Selector<NIORegistration>
    private let thread: Thread
    private var scheduledTasks = PriorityQueue<ScheduledTask>(ascending: true)
    private var tasksCopy = ContiguousArray<() -> Void>()

    private let tasksLock = Lock()
    private var lifecycleState: EventLoopLifecycleState = .open

    private let _iovecs: UnsafeMutablePointer<IOVector>
    private let _storageRefs: UnsafeMutablePointer<Unmanaged<AnyObject>>

    let iovecs: UnsafeMutableBufferPointer<IOVector>
    let storageRefs: UnsafeMutableBufferPointer<Unmanaged<AnyObject>>

    // Used for gathering UDP writes.
    private let _msgs: UnsafeMutablePointer<MMsgHdr>
    private let _addresses: UnsafeMutablePointer<sockaddr_storage>
    let msgs: UnsafeMutableBufferPointer<MMsgHdr>
    let addresses: UnsafeMutableBufferPointer<sockaddr_storage>

    /// Creates a new `SelectableEventLoop` instance that is tied to the given `pthread_t`.

    private let promiseCreationStoreLock = Lock()
    private var _promiseCreationStore: [ObjectIdentifier: (file: StaticString, line: UInt)] = [:]
    internal func promiseCreationStoreAdd<T>(future: EventLoopFuture<T>, file: StaticString, line: UInt) {
        precondition(_isDebugAssertConfiguration())
        self.promiseCreationStoreLock.withLock {
            self._promiseCreationStore[ObjectIdentifier(future)] = (file: file, line: line)
        }
    }

    internal func promiseCreationStoreRemove<T>(future: EventLoopFuture<T>) -> (file: StaticString, line: UInt) {
        precondition(_isDebugAssertConfiguration())
        return self.promiseCreationStoreLock.withLock {
            self._promiseCreationStore.removeValue(forKey: ObjectIdentifier(future))!
        }
    }

    public init(thread: Thread) throws {
        self.selector = try NIO.Selector()
        self.thread = thread
        self._iovecs = UnsafeMutablePointer.allocate(capacity: Socket.writevLimitIOVectors)
        self._storageRefs = UnsafeMutablePointer.allocate(capacity: Socket.writevLimitIOVectors)
        self.iovecs = UnsafeMutableBufferPointer(start: self._iovecs, count: Socket.writevLimitIOVectors)
        self.storageRefs = UnsafeMutableBufferPointer(start: self._storageRefs, count: Socket.writevLimitIOVectors)
        self._msgs = UnsafeMutablePointer.allocate(capacity: Socket.writevLimitIOVectors)
        self._addresses = UnsafeMutablePointer.allocate(capacity: Socket.writevLimitIOVectors)
        self.msgs = UnsafeMutableBufferPointer(start: _msgs, count: Socket.writevLimitIOVectors)
        self.addresses = UnsafeMutableBufferPointer(start: _addresses, count: Socket.writevLimitIOVectors)
        // We will process 4096 tasks per while loop.
        self.tasksCopy.reserveCapacity(4096)
    }

    deinit {
        _iovecs.deallocate()
        _storageRefs.deallocate()
        _msgs.deallocate()
        _addresses.deallocate()
    }

    /// Is this `SelectableEventLoop` still open (ie. not shutting down or shut down)
    internal var isOpen: Bool {
        self.assertInEventLoop()
        return self.lifecycleState == .open
    }

    /// Register the given `SelectableChannel` with this `SelectableEventLoop`. After this point all I/O for the `SelectableChannel` will be processed by this `SelectableEventLoop` until it
    /// is deregistered by calling `deregister`.
    public func register<C: SelectableChannel>(channel: C) throws {
        self.assertInEventLoop()

        // Don't allow registration when we're closed.
        guard self.lifecycleState == .open else {
            throw EventLoopError.shutdown
        }

        try selector.register(selectable: channel.selectable, interested: channel.interestedEvent, makeRegistration: channel.registrationFor(interested:))
    }

    /// Deregister the given `SelectableChannel` from this `SelectableEventLoop`.
    public func deregister<C: SelectableChannel>(channel: C) throws {
        self.assertInEventLoop()
        guard lifecycleState == .open else {
            // It's possible the EventLoop was closed before we were able to call deregister, so just return in this case as there is no harm.
            return
        }
        try selector.deregister(selectable: channel.selectable)
    }

    /// Register the given `SelectableChannel` with this `SelectableEventLoop`. This should be done whenever `channel.interestedEvents` has changed and it should be taken into account when
    /// waiting for new I/O for the given `SelectableChannel`.
    public func reregister<C: SelectableChannel>(channel: C) throws {
        self.assertInEventLoop()
        try selector.reregister(selectable: channel.selectable, interested: channel.interestedEvent)
    }

    public var inEventLoop: Bool {
        return thread.isCurrent
    }

    public func scheduleTask<T>(deadline: NIODeadline, _ task: @escaping () throws -> T) -> Scheduled<T> {
        let promise: EventLoopPromise<T> = makePromise()
        let task = ScheduledTask({
            do {
                promise.succeed(try task())
            } catch let err {
                promise.fail(err)
            }
        }, { error in
<<<<<<< HEAD
            promise.fail(error: error)
        }, deadline)
=======
            promise.fail(error)
        },`in`)
>>>>>>> 3563b9d7

        let scheduled = Scheduled(promise: promise, cancellationTask: {
            self.tasksLock.withLockVoid {
                self.scheduledTasks.remove(task)
            }
            self.wakeupSelector()
        })

        schedule0(task)
        return scheduled
    }

    public func scheduleTask<T>(in: TimeAmount, _ task: @escaping () throws -> T) -> Scheduled<T> {
        return scheduleTask(deadline: .now() + `in`, task)
    }

    public func execute(_ task: @escaping () -> Void) {
        schedule0(ScheduledTask(task, { error in
            // do nothing
        }, .now()))
    }

    /// Add the `ScheduledTask` to be executed.
    private func schedule0(_ task: ScheduledTask) {
        tasksLock.withLockVoid {
            scheduledTasks.push(task)
        }
        wakeupSelector()
    }

    /// Wake the `Selector` which means `Selector.whenReady(...)` will unblock.
    private func wakeupSelector() {
        do {
            try selector.wakeup()
        } catch let err {
            fatalError("Error during Selector.wakeup(): \(err)")
        }
    }

    /// Handle the given `SelectorEventSet` for the `SelectableChannel`.
    private func handleEvent<C: SelectableChannel>(_ ev: SelectorEventSet, channel: C) {
        guard channel.selectable.isOpen else {
            return
        }

        // process resets first as they'll just cause the writes to fail anyway.
        if ev.contains(.reset) {
            channel.reset()
        } else {
            if ev.contains(.write) {
                channel.writable()

                guard channel.selectable.isOpen else {
                    return
                }
            }

            if ev.contains(.readEOF) {
                channel.readEOF()
            } else if ev.contains(.read) {
                channel.readable()
            }
        }
    }

    private func currentSelectorStrategy(nextReadyTask: ScheduledTask?) -> SelectorStrategy {
        guard let sched = nextReadyTask else {
            // No tasks to handle so just block. If any tasks were added in the meantime wakeup(...) was called and so this
            // will directly unblock.
            return .block
        }

        let nextReady = sched.readyIn(.now())
        if nextReady <= .nanoseconds(0) {
            // Something is ready to be processed just do a non-blocking select of events.
            return .now
        } else {
            return .blockUntilTimeout(nextReady)
        }
    }

    /// Start processing I/O and tasks for this `SelectableEventLoop`. This method will continue running (and so block) until the `SelectableEventLoop` is closed.
    public func run() throws {
        self.preconditionInEventLoop()
        defer {
            var scheduledTasksCopy = ContiguousArray<ScheduledTask>()
            tasksLock.withLockVoid {
                // reserve the correct capacity so we don't need to realloc later on.
                scheduledTasksCopy.reserveCapacity(scheduledTasks.count)
                while let sched = scheduledTasks.pop() {
                    scheduledTasksCopy.append(sched)
                }
            }

            // Fail all the scheduled tasks.
            for task in scheduledTasksCopy {
                task.fail(EventLoopError.shutdown)
            }
        }
        var nextReadyTask: ScheduledTask? = nil
        while lifecycleState != .closed {
            // Block until there are events to handle or the selector was woken up
            /* for macOS: in case any calls we make to Foundation put objects into an autoreleasepool */
            try withAutoReleasePool {
                try selector.whenReady(strategy: currentSelectorStrategy(nextReadyTask: nextReadyTask)) { ev in
                    switch ev.registration {
                    case .serverSocketChannel(let chan, _):
                        self.handleEvent(ev.io, channel: chan)
                    case .socketChannel(let chan, _):
                        self.handleEvent(ev.io, channel: chan)
                    case .datagramChannel(let chan, _):
                        self.handleEvent(ev.io, channel: chan)
                    }
                }
            }

            // We need to ensure we process all tasks, even if a task added another task again
            while true {
                // TODO: Better locking
                tasksLock.withLockVoid {
                    if !scheduledTasks.isEmpty {
                        // We only fetch the time one time as this may be expensive and is generally good enough as if we miss anything we will just do a non-blocking select again anyway.
                        let now: NIODeadline = .now()

                        // Make a copy of the tasks so we can execute these while not holding the lock anymore
                        while tasksCopy.count < tasksCopy.capacity, let task = scheduledTasks.peek() {
                            if task.readyIn(now) <= .nanoseconds(0) {
                                scheduledTasks.pop()
                                tasksCopy.append(task.task)
                            } else {
                                nextReadyTask = task
                                break
                            }
                        }
                    } else {
                        // Reset nextReadyTask to nil which means we will do a blocking select.
                        nextReadyTask = nil
                    }
                }

                // all pending tasks are set to occur in the future, so we can stop looping.
                if tasksCopy.isEmpty {
                    break
                }

                // Execute all the tasks that were summited
                for task in tasksCopy {
                    /* for macOS: in case any calls we make to Foundation put objects into an autoreleasepool */
                    withAutoReleasePool {
                        task()
                    }
                }
                // Drop everything (but keep the capacity) so we can fill it again on the next iteration.
                tasksCopy.removeAll(keepingCapacity: true)
            }
        }

        // This EventLoop was closed so also close the underlying selector.
        try self.selector.close()
    }

    fileprivate func close0() throws {
        if inEventLoop {
            self.lifecycleState = .closed
        } else {
            self.execute {
                self.lifecycleState = .closed
            }
        }
    }

    /// Gently close this `SelectableEventLoop` which means we will close all `SelectableChannel`s before finally close this `SelectableEventLoop` as well.
    public func closeGently() -> EventLoopFuture<Void> {
        func closeGently0() -> EventLoopFuture<Void> {
            guard self.lifecycleState == .open else {
                return self.makeFailedFuture(EventLoopError.shutdown)
            }
            self.lifecycleState = .closing
            return self.selector.closeGently(eventLoop: self)
        }
        if self.inEventLoop {
            return closeGently0()
        } else {
            let p = self.makePromise(of: Void.self)
            self.execute {
                closeGently0().cascade(promise: p)
            }
            return p.futureResult
        }
    }

    func shutdownGracefully(queue: DispatchQueue, _ callback: @escaping (Error?) -> Void) {
        self.closeGently().map {
            do {
                try self.close0()
                queue.async {
                    callback(nil)
                }
            } catch {
                queue.async {
                    callback(error)
                }
            }
        }.whenFailure { error in
            _ = try? self.close0()
            queue.async {
                callback(error)
            }
        }
    }
}

extension SelectableEventLoop: CustomStringConvertible {
    var description: String {
        return self.tasksLock.withLock {
            return "SelectableEventLoop { selector = \(self.selector), scheduledTasks = \(self.scheduledTasks.description) }"
        }
    }
}


/// Provides an endless stream of `EventLoop`s to use.
public protocol EventLoopGroup: class {
    /// Returns the next `EventLoop` to use.
    func next() -> EventLoop

    /// Shuts down the eventloop gracefully. This function is clearly an outlier in that it uses a completion
    /// callback instead of an EventLoopFuture. The reason for that is that NIO's EventLoopFutures will call back on an event loop.
    /// The virtue of this function is to shut the event loop down. To work around that we call back on a DispatchQueue
    /// instead.
    func shutdownGracefully(queue: DispatchQueue, _ callback: @escaping (Error?) -> Void)

    /// Returns an `EventLoopIterator` over the `EventLoop`s in this `EventLoopGroup`.
    ///
    /// - returns: `EventLoopIterator`
    func makeIterator() -> EventLoopIterator
}

extension EventLoopGroup {
    public func shutdownGracefully(_ callback: @escaping (Error?) -> Void) {
        self.shutdownGracefully(queue: .global(), callback)
    }

    public func syncShutdownGracefully() throws {
        let errorStorageLock = Lock()
        var errorStorage: Error? = nil
        let continuation = DispatchWorkItem {}
        self.shutdownGracefully { error in
            if let error = error {
                errorStorageLock.withLock {
                    errorStorage = error
                }
            }
            continuation.perform()
        }
        continuation.wait()
        try errorStorageLock.withLock {
            if let error = errorStorage {
                throw error
            }
        }
    }
}

/// Called per `Thread` that is created for an EventLoop to do custom initialization of the `Thread` before the actual `EventLoop` is run on it.
typealias ThreadInitializer = (Thread) -> Void

/// An `EventLoopGroup` which will create multiple `EventLoop`s, each tied to its own `Thread`.
///
/// The effect of initializing a `MultiThreadedEventLoopGroup` is to spawn `numberOfThreads` fresh threads which will
/// all run their own `EventLoop`. Those threads will not be shut down until `shutdownGracefully` or
/// `syncShutdownGracefully` is called.
///
/// - note: It's good style to call `MultiThreadedEventLoopGroup.shutdownGracefully` or
///         `MultiThreadedEventLoopGroup.syncShutdownGracefully` when you no longer need this `EventLoopGroup`. In
///         many cases that is just before your program exits.
/// - warning: Unit tests often spawn one `MultiThreadedEventLoopGroup` per unit test to force isolation between the
///            tests. In those cases it's important to shut the `MultiThreadedEventLoopGroup` down at the end of the
///            test. A good place to start a `MultiThreadedEventLoopGroup` is the `setUp` method of your `XCTestCase`
///            subclass, a good place to shut it down is the `tearDown` method.
final public class MultiThreadedEventLoopGroup: EventLoopGroup {

    private static let threadSpecificEventLoop = ThreadSpecificVariable<SelectableEventLoop>()

    private let index = Atomic<Int>(value: 0)
    private let eventLoops: [SelectableEventLoop]

    private static func setupThreadAndEventLoop(name: String, initializer: @escaping ThreadInitializer)  -> SelectableEventLoop {
        let lock = Lock()
        /* the `loopUpAndRunningGroup` is done by the calling thread when the EventLoop has been created and was written to `_loop` */
        let loopUpAndRunningGroup = DispatchGroup()

        /* synchronised by `lock` */
        var _loop: SelectableEventLoop! = nil

        loopUpAndRunningGroup.enter()
        Thread.spawnAndRun(name: name) { t in
            initializer(t)

            do {
                /* we try! this as this must work (just setting up kqueue/epoll) or else there's not much we can do here */
                let l = try! SelectableEventLoop(thread: t)
                threadSpecificEventLoop.currentValue = l
                defer {
                    threadSpecificEventLoop.currentValue = nil
                }
                lock.withLock {
                    _loop = l
                }
                loopUpAndRunningGroup.leave()
                try l.run()
            } catch let err {
                fatalError("unexpected error while executing EventLoop \(err)")
            }
        }
        loopUpAndRunningGroup.wait()
        return lock.withLock { _loop }
    }

    /// Creates a `MultiThreadedEventLoopGroup` instance which uses `numberOfThreads`.
    ///
    /// - note: Don't forget to call `shutdownGracefully` or `syncShutdownGracefully` when you no longer need this
    ///         `EventLoopGroup`. If you forget to shut the `EventLoopGroup` down you will leak `numberOfThreads`
    ///         (kernel) threads which are costly resources. This is especially important in unit tests where one
    ///         `MultiThreadedEventLoopGroup` is started per test case.
    ///
    /// - arguments:
    ///     - numberOfThreads: The number of `Threads` to use.
    public convenience init(numberOfThreads: Int) {
        let initializers: [ThreadInitializer] = Array(repeating: { _ in }, count: numberOfThreads)
        self.init(threadInitializers: initializers)
    }
    
    /// Creates a `MultiThreadedEventLoopGroup` instance which uses the given `ThreadInitializer`s. One `Thread` per `ThreadInitializer` is created and used.
    ///
    /// - arguments:
    ///     - threadInitializers: The `ThreadInitializer`s to use.
    internal init(threadInitializers: [ThreadInitializer]) {
        var idx = 0
        self.eventLoops = threadInitializers.map { initializer in
            // Maximum name length on linux is 16 by default.
            let ev = MultiThreadedEventLoopGroup.setupThreadAndEventLoop(name: "NIO-ELT-#\(idx)", initializer: initializer)
            idx += 1
            return ev
        }
    }

    /// Returns the `EventLoop` for the calling thread.
    ///
    /// - returns: The current `EventLoop` for the calling thread or `nil` if none is assigned to the thread.
    public static var currentEventLoop: EventLoop? {
        return threadSpecificEventLoop.currentValue
    }

    /// Returns an `EventLoopIterator` over the `EventLoop`s in this `MultiThreadedEventLoopGroup`.
    ///
    /// - returns: `EventLoopIterator`
    public func makeIterator() -> EventLoopIterator {
        return EventLoopIterator(self.eventLoops)
    }

    public func next() -> EventLoop {
        return eventLoops[abs(index.add(1) % eventLoops.count)]
    }

    internal func unsafeClose() throws {
        for loop in eventLoops {
            // TODO: Should we log this somehow or just rethrow the first error ?
            try loop.close0()
        }
    }

    /// Shut this `MultiThreadedEventLoopGroup` down which causes the `EventLoop`s and their associated threads to be
    /// shut down and release their resources.
    ///
    /// - parameters:
    ///    - queue: The `DispatchQueue` to run `handler` on when the shutdown operation completes.
    ///    - handler: The handler which is called after the shutdown operation completes. The parameter will be `nil`
    ///               on success and contain the `Error` otherwise.
    public func shutdownGracefully(queue: DispatchQueue, _ handler: @escaping (Error?) -> Void) {
        // This method cannot perform its final cleanup using EventLoopFutures, because it requires that all
        // our event loops still be alive, and they may not be. Instead, we use Dispatch to manage
        // our shutdown signaling, and then do our cleanup once the DispatchQueue is empty.
        let g = DispatchGroup()
        let q = DispatchQueue(label: "nio.shutdownGracefullyQueue", target: queue)
        var error: Error? = nil

        for loop in self.eventLoops {
            g.enter()
            loop.closeGently().recover { err in
                q.sync { error = err }
            }.whenComplete { (_: Result<Void, Error>) in
                g.leave()
            }
        }

        g.notify(queue: q) {
            let failure = self.eventLoops.map { try? $0.close0() }.filter { $0 == nil }.count > 0

            // TODO: For Swift NIO 2.0 we should join in the threads used by the EventLoop before invoking the callback
            //       to ensure they're really gone (#581).
            if failure {
                error = EventLoopError.shutdownFailed
            }

            handler(error)
        }
    }
}

private final class ScheduledTask {
    let task: () -> Void
    private let failFn: (Error) ->()
    private let readyTime: NIODeadline

    init(_ task: @escaping () -> Void, _ failFn: @escaping (Error) -> Void, _ time: NIODeadline) {
        self.task = task
        self.failFn = failFn
        self.readyTime = time
    }

    func readyIn(_ t: NIODeadline) -> TimeAmount {
        if readyTime < t {
            return .nanoseconds(0)
        }
        return readyTime - t
    }

    func fail(_ error: Error) {
        failFn(error)
    }
}

extension ScheduledTask: CustomStringConvertible {
    var description: String {
        return "ScheduledTask(readyTime: \(self.readyTime))"
    }
}

extension ScheduledTask: Comparable {
    public static func < (lhs: ScheduledTask, rhs: ScheduledTask) -> Bool {
        return lhs.readyTime < rhs.readyTime
    }

    public static func == (lhs: ScheduledTask, rhs: ScheduledTask) -> Bool {
        return lhs === rhs
    }
}

/// Different `Error`s that are specific to `EventLoop` operations / implementations.
public enum EventLoopError: Error {
    /// An operation was executed that is not supported by the `EventLoop`
    case unsupportedOperation

    /// An scheduled task was cancelled.
    case cancelled

    /// The `EventLoop` was shutdown already.
    case shutdown

    /// Shutting down the `EventLoop` failed.
    case shutdownFailed
}<|MERGE_RESOLUTION|>--- conflicted
+++ resolved
@@ -677,13 +677,8 @@
                 promise.fail(err)
             }
         }, { error in
-<<<<<<< HEAD
             promise.fail(error: error)
         }, deadline)
-=======
-            promise.fail(error)
-        },`in`)
->>>>>>> 3563b9d7
 
         let scheduled = Scheduled(promise: promise, cancellationTask: {
             self.tasksLock.withLockVoid {
