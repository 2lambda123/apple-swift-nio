--- conflicted
+++ resolved
@@ -124,11 +124,11 @@
         return self.flatMapErrorThrowing(file: file, line: line, callback)
     }
 
-<<<<<<< HEAD
     @available(*, deprecated, renamed: "recover")
     public func mapIfError(file: StaticString = #file, line: UInt = #line, _ callback: @escaping (Error) -> Value) -> EventLoopFuture<Value> {
         return self.recover(file: file, line: line, callback)
-=======
+    }
+  
     @available(*, deprecated, renamed: "and(value:file:line:)")
     public func and<OtherValue>(result: OtherValue,
                                 file: StaticString = #file,
@@ -146,7 +146,6 @@
     @available(*, deprecated, renamed: "fail(_:)")
     public func fail(error: Error) {
         self.fail(error)
->>>>>>> c4ff795d
     }
 }
 
