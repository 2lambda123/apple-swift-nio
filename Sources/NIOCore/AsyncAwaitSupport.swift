//===----------------------------------------------------------------------===//
//
// This source file is part of the SwiftNIO open source project
//
// Copyright (c) 2021-2022 Apple Inc. and the SwiftNIO project authors
// Licensed under Apache License v2.0
//
// See LICENSE.txt for license information
// See CONTRIBUTORS.txt for the list of SwiftNIO project authors
//
// SPDX-License-Identifier: Apache-2.0
//
//===----------------------------------------------------------------------===//

#if compiler(>=5.5.2) && canImport(_Concurrency)

extension EventLoopFuture {
    /// Get the value/error from an `EventLoopFuture` in an `async` context.
    ///
    /// This function can be used to bridge an `EventLoopFuture` into the `async` world. Ie. if you're in an `async`
    /// function and want to get the result of this future.
    @available(macOS 10.15, iOS 13, tvOS 13, watchOS 6, *)
    @inlinable
    public func get() async throws -> Value {
        return try await withUnsafeThrowingContinuation { cont in
            self.whenComplete { result in
                switch result {
                case .success(let value):
                    cont.resume(returning: value)
                case .failure(let error):
                    cont.resume(throwing: error)
                }
            }
        }
    }
}

extension EventLoopGroup {
    /// Shuts down the event loop gracefully.
    @available(macOS 10.15, iOS 13, tvOS 13, watchOS 6, *)
    @inlinable
    public func shutdownGracefully() async throws {
        return try await withCheckedThrowingContinuation { cont in
            self.shutdownGracefully { error in
                if let error = error {
                    cont.resume(throwing: error)
                } else {
                    cont.resume()
                }
            }
        }
    }
}

extension EventLoopPromise {
    /// Complete a future with the result (or error) of the `async` function `body`.
    ///
    /// This function can be used to bridge the `async` world into an `EventLoopPromise`.
    ///
    /// - parameters:
    ///   - body: The `async` function to run.
    /// - returns: A `Task` which was created to `await` the `body`.
    @available(macOS 10.15, iOS 13, tvOS 13, watchOS 6, *)
    @discardableResult
    @inlinable
    public func completeWithTask(_ body: @escaping @Sendable () async throws -> Value) -> Task<Void, Never> {
        Task {
            do {
                let value = try await body()
                self.succeed(value)
            } catch {
                self.fail(error)
            }
        }
    }
}

extension Channel {
    /// Shortcut for calling `write` and `flush`.
    ///
    /// - parameters:
    ///     - data: the data to write
    ///     - promise: the `EventLoopPromise` that will be notified once the `write` operation completes,
    ///                or `nil` if not interested in the outcome of the operation.
    @available(macOS 10.15, iOS 13, tvOS 13, watchOS 6, *)
    @inlinable
    public func writeAndFlush<T>(_ any: T) async throws {
        try await self.writeAndFlush(any).get()
    }

    /// Set `option` to `value` on this `Channel`.
    @available(macOS 10.15, iOS 13, tvOS 13, watchOS 6, *)
    @inlinable
    public func setOption<Option: ChannelOption>(_ option: Option, value: Option.Value) async throws {
        try await self.setOption(option, value: value).get()
    }

    /// Get the value of `option` for this `Channel`.
    @available(macOS 10.15, iOS 13, tvOS 13, watchOS 6, *)
    @inlinable
    public func getOption<Option: ChannelOption>(_ option: Option) async throws -> Option.Value {
        return try await self.getOption(option).get()
    }
}

extension ChannelOutboundInvoker {
    /// Register on an `EventLoop` and so have all its IO handled.
    ///
    /// - returns: the future which will be notified once the operation completes.
    @available(macOS 10.15, iOS 13, tvOS 13, watchOS 6, *)
    public func register(file: StaticString = #file, line: UInt = #line) async throws {
        try await self.register(file: file, line: line).get()
    }

    /// Bind to a `SocketAddress`.
    /// - parameters:
    ///     - to: the `SocketAddress` to which we should bind the `Channel`.
    /// - returns: the future which will be notified once the operation completes.
    @available(macOS 10.15, iOS 13, tvOS 13, watchOS 6, *)
    public func bind(to address: SocketAddress, file: StaticString = #file, line: UInt = #line) async throws {
        try await self.bind(to: address, file: file, line: line).get()
    }

    /// Connect to a `SocketAddress`.
    /// - parameters:
    ///     - to: the `SocketAddress` to which we should connect the `Channel`.
    /// - returns: the future which will be notified once the operation completes.
    @available(macOS 10.15, iOS 13, tvOS 13, watchOS 6, *)
    public func connect(to address: SocketAddress, file: StaticString = #file, line: UInt = #line) async throws {
        try await self.connect(to: address, file: file, line: line).get()
    }

    /// Shortcut for calling `write` and `flush`.
    ///
    /// - parameters:
    ///     - data: the data to write
    /// - returns: the future which will be notified once the `write` operation completes.
    @available(macOS 10.15, iOS 13, tvOS 13, watchOS 6, *)
    public func writeAndFlush(_ data: NIOAny, file: StaticString = #file, line: UInt = #line) async throws {
        try await self.writeAndFlush(data, file: file, line: line).get()
    }

    /// Close the `Channel` and so the connection if one exists.
    ///
    /// - parameters:
    ///     - mode: the `CloseMode` that is used
    /// - returns: the future which will be notified once the operation completes.
    @available(macOS 10.15, iOS 13, tvOS 13, watchOS 6, *)
    public func close(mode: CloseMode = .all, file: StaticString = #file, line: UInt = #line) async throws {
        try await self.close(mode: mode, file: file, line: line).get()
    }

    /// Trigger a custom user outbound event which will flow through the `ChannelPipeline`.
    ///
    /// - parameters:
    ///     - event: the event itself.
    /// - returns: the future which will be notified once the operation completes.
    @available(macOS 10.15, iOS 13, tvOS 13, watchOS 6, *)
    public func triggerUserOutboundEvent(_ event: Any, file: StaticString = #file, line: UInt = #line) async throws {
        try await self.triggerUserOutboundEvent(event, file: file, line: line).get()
    }
}

extension ChannelPipeline {
    @available(macOS 10.15, iOS 13, tvOS 13, watchOS 6, *)
    public func context(handler: ChannelHandler) async throws -> ChannelHandlerContext {
        return try await self.context(handler: handler).get()
    }

    @available(macOS 10.15, iOS 13, tvOS 13, watchOS 6, *)
    public func context(name: String) async throws -> ChannelHandlerContext {
        return try await self.context(name: name).get()
    }

    @available(macOS 10.15, iOS 13, tvOS 13, watchOS 6, *)
    @inlinable
    public func context<Handler: ChannelHandler>(handlerType: Handler.Type) async throws -> ChannelHandlerContext {
        return try await self.context(handlerType: handlerType).get()
    }
    
    @available(macOS 10.15, iOS 13, tvOS 13, watchOS 6, *)
    public func removeHandler(name: String) async throws {
        try await self.removeHandler(name: name).get()
    }
}

extension ChannelPipeline {
    @available(macOS 10.15, iOS 13, tvOS 13, watchOS 6, *)
    @available(*, deprecated, message: "ChannelHandler is not Sendable and it is therefore not safe to be send to a different thread")
    @_disfavoredOverload
    public func addHandlers(_ handlers: [ChannelHandler],
                            position: ChannelPipeline.Position = .last) async throws {
        try await self.addHandlers(handlers, position: position).get()
    }

    @available(macOS 10.15, iOS 13, tvOS 13, watchOS 6, *)
<<<<<<< HEAD
    @available(*, deprecated, message: "ChannelHandler is not Sendable and it is therefore not safe to be send to a different thread")
    @_disfavoredOverload
    public func addHandlers(_ handlers: ChannelHandler...,
                            position: ChannelPipeline.Position = .last) async throws {
        try await self.addHandlers(handlers, position: position).get()
=======
    @available(*, deprecated, message: "ChannelHandlerContext is not Sendable and it is therefore not safe to be used outside of its EventLoop")
    public func context(handler: ChannelHandler) async throws -> ChannelHandlerContext {
        return try await self.context(handler: handler).get()
>>>>>>> 771257cc
    }
    @available(macOS 10.15, iOS 13, tvOS 13, watchOS 6, *)
<<<<<<< HEAD
    @available(*, deprecated, message: "ChannelHandler is not Sendable and it is therefore not safe to be send to a different thread")
    @_disfavoredOverload
    public func addHandler(_ handler: ChannelHandler,
                           name: String? = nil,
                           position: ChannelPipeline.Position = .last) async throws {
        try await self.addHandler(handler, name: name, position: position).get()
    }

    @available(macOS 10.15, iOS 13, tvOS 13, watchOS 6, *)
    @available(*, deprecated, message: "ChannelHandler is not Sendable and it is therefore not safe to be send to a different thread")
    @_disfavoredOverload
    public func removeHandler(_ handler: RemovableChannelHandler) async throws {
        try await self.removeHandler(handler).get()
=======
    @available(*, deprecated, message: "ChannelHandlerContext is not Sendable and it is therefore not safe to be used outside of its EventLoop")
    public func context(name: String) async throws -> ChannelHandlerContext {
        return try await self.context(name: name).get()
    }

    @available(macOS 10.15, iOS 13, tvOS 13, watchOS 6, *)
    @available(*, deprecated, message: "ChannelHandlerContext is not Sendable and it is therefore not safe to be used outside of its EventLoop")
    @inlinable
    public func context<Handler: ChannelHandler>(handlerType: Handler.Type) async throws -> ChannelHandlerContext {
        return try await self.context(handlerType: handlerType).get()
>>>>>>> 771257cc
    }
    
    @available(macOS 10.15, iOS 13, tvOS 13, watchOS 6, *)
    @available(*, deprecated, message: "ChannelHandlerContext is not Sendable and it is therefore not safe to be send to a different thread")
    @_disfavoredOverload
    public func removeHandler(context: ChannelHandlerContext) async throws {
        try await self.removeHandler(context: context).get()
    }
}

extension ChannelPipeline {
    @available(macOS 10.15, iOS 13, tvOS 13, watchOS 6, *)
    public func addHandlers(_ handlers: [ChannelHandler & Sendable],
                            position: ChannelPipeline.Position = .last) async throws {
        try await self.addHandlers(handlers, position: position).get()
    }

    @available(macOS 10.15, iOS 13, tvOS 13, watchOS 6, *)
    public func addHandlers(_ handlers: ChannelHandler & Sendable...,
                            position: ChannelPipeline.Position = .last) async throws {
        try await self.addHandlers(handlers, position: position)
    }
    @available(macOS 10.15, iOS 13, tvOS 13, watchOS 6, *)
    public func addHandler(_ handler: ChannelHandler & Sendable,
                           name: String? = nil,
                           position: ChannelPipeline.Position = .last) async throws {
        try await self.addHandler(handler, name: name, position: position).get()
    }

    @available(macOS 10.15, iOS 13, tvOS 13, watchOS 6, *)
    public func removeHandler(_ handler: RemovableChannelHandler & Sendable) async throws {
        try await self.removeHandler(handler).get()
    }

    @available(macOS 10.15, iOS 13, tvOS 13, watchOS 6, *)
    public func removeHandler(context: ChannelHandlerContext & Sendable) async throws {
        try await self.removeHandler(context: context).get()
    }
}
    

public struct NIOTooManyBytesError: Error {
     public init() {}
 }

@available(macOS 10.15, iOS 13, tvOS 13, watchOS 6, *)
extension AsyncSequence where Element: RandomAccessCollection, Element.Element == UInt8 {
    /// Accumulates an ``Swift/AsyncSequence`` of ``Swift/RandomAccessCollection``s into a single `accumulationBuffer`.
    /// - Parameters:
    ///   - accumulationBuffer: buffer to write all the elements of `self` into
    ///   - maxBytes: The maximum number of bytes this method is allowed to write into `accumulationBuffer`
    /// - Throws: `NIOTooManyBytesError` if the the sequence contains more than `maxBytes`.
    /// Note that previous elements of `self` might already be write to `accumulationBuffer`.
    @inlinable
    public func collect(
        upTo maxBytes: Int,
        into accumulationBuffer: inout ByteBuffer
    ) async throws {
        precondition(maxBytes >= 0, "`maxBytes` must be greater than or equal to zero")
        var bytesRead = 0
        for try await fragment in self {
            bytesRead += fragment.count
            guard bytesRead <= maxBytes else {
                throw NIOTooManyBytesError()
            }
            accumulationBuffer.writeBytes(fragment)
        }
    }
    
    /// Accumulates an ``Swift/AsyncSequence`` of ``Swift/RandomAccessCollection``s into a single ``NIO/ByteBuffer``.
    /// - Parameters:
    ///   - maxBytes: The maximum number of bytes this method is allowed to accumulate
    ///   - allocator: Allocator used for allocating the result `ByteBuffer`
    /// - Throws: `NIOTooManyBytesError` if the the sequence contains more than `maxBytes`.
    @inlinable
    public func collect(
        upTo maxBytes: Int,
        using allocator: ByteBufferAllocator
    ) async throws -> ByteBuffer {
        precondition(maxBytes >= 0, "`maxBytes` must be greater than or equal to zero")
        var accumulationBuffer = allocator.buffer(capacity: Swift.min(maxBytes, 1024))
        try await self.collect(upTo: maxBytes, into: &accumulationBuffer)
        return accumulationBuffer
    }
}

// MARK: optimised methods for ByteBuffer

@available(macOS 10.15, iOS 13, tvOS 13, watchOS 6, *)
extension AsyncSequence where Element == ByteBuffer {
    /// Accumulates an ``Swift/AsyncSequence`` of ``ByteBuffer``s into a single `accumulationBuffer`.
    /// - Parameters:
    ///   - accumulationBuffer: buffer to write all the elements of `self` into
    ///   - maxBytes: The maximum number of bytes this method is allowed to write into `accumulationBuffer`
    /// - Throws: ``NIOTooManyBytesError`` if the the sequence contains more than `maxBytes`.
    /// Note that previous elements of `self` might be already write to `accumulationBuffer`.
    @inlinable
    public func collect(
        upTo maxBytes: Int,
        into accumulationBuffer: inout ByteBuffer
    ) async throws {
        precondition(maxBytes >= 0, "`maxBytes` must be greater than or equal to zero")
        var bytesRead = 0
        for try await fragment in self {
            bytesRead += fragment.readableBytes
            guard bytesRead <= maxBytes else {
                throw NIOTooManyBytesError()
            }
            accumulationBuffer.writeImmutableBuffer(fragment)
        }
    }
    
    /// Accumulates an ``Swift/AsyncSequence`` of ``ByteBuffer``s into a single ``ByteBuffer``.
    /// - Parameters:
    ///   - maxBytes: The maximum number of bytes this method is allowed to accumulate
    /// - Throws: `NIOTooManyBytesError` if the the sequence contains more than `maxBytes`.
    @inlinable
    public func collect(
        upTo maxBytes: Int
    ) async throws -> ByteBuffer {
        precondition(maxBytes >= 0, "`maxBytes` must be greater than or equal to zero")
        // we use the first `ByteBuffer` to accumulate all subsequent `ByteBuffer`s into.
        // this has also the benefit of not copying at all,
        // if the async sequence contains only one element.
        var iterator = self.makeAsyncIterator()
        guard var head = try await iterator.next() else {
            return ByteBuffer()
        }
        guard head.readableBytes <= maxBytes else {
            throw NIOTooManyBytesError()
        }
        
        let tail = AsyncSequenceFromIterator(iterator)
        // it is guaranteed that
        // `maxBytes >= 0 && head.readableBytes >= 0 && head.readableBytes <= maxBytes`
        // This implies that `maxBytes - head.readableBytes >= 0`
        // we can therefore use wrapping subtraction
        try await tail.collect(upTo: maxBytes &- head.readableBytes, into: &head)
        return head
    }
}

@available(macOS 10.15, iOS 13, tvOS 13, watchOS 6, *)
@usableFromInline
struct AsyncSequenceFromIterator<AsyncIterator: AsyncIteratorProtocol>: AsyncSequence {
    @usableFromInline typealias Element = AsyncIterator.Element
    
    @usableFromInline var iterator: AsyncIterator
    
    @inlinable init(_ iterator: AsyncIterator) {
        self.iterator = iterator
    }
    
    @inlinable func makeAsyncIterator() -> AsyncIterator {
        self.iterator
    }
}

#endif<|MERGE_RESOLUTION|>--- conflicted
+++ resolved
@@ -163,16 +163,19 @@
 
 extension ChannelPipeline {
     @available(macOS 10.15, iOS 13, tvOS 13, watchOS 6, *)
+    @available(*, deprecated, message: "ChannelHandlerContext is not Sendable and it is therefore not safe to be used outside of its EventLoop")
     public func context(handler: ChannelHandler) async throws -> ChannelHandlerContext {
         return try await self.context(handler: handler).get()
     }
 
     @available(macOS 10.15, iOS 13, tvOS 13, watchOS 6, *)
+    @available(*, deprecated, message: "ChannelHandlerContext is not Sendable and it is therefore not safe to be used outside of its EventLoop")
     public func context(name: String) async throws -> ChannelHandlerContext {
         return try await self.context(name: name).get()
     }
 
     @available(macOS 10.15, iOS 13, tvOS 13, watchOS 6, *)
+    @available(*, deprecated, message: "ChannelHandlerContext is not Sendable and it is therefore not safe to be used outside of its EventLoop")
     @inlinable
     public func context<Handler: ChannelHandler>(handlerType: Handler.Type) async throws -> ChannelHandlerContext {
         return try await self.context(handlerType: handlerType).get()
@@ -194,20 +197,13 @@
     }
 
     @available(macOS 10.15, iOS 13, tvOS 13, watchOS 6, *)
-<<<<<<< HEAD
     @available(*, deprecated, message: "ChannelHandler is not Sendable and it is therefore not safe to be send to a different thread")
     @_disfavoredOverload
     public func addHandlers(_ handlers: ChannelHandler...,
                             position: ChannelPipeline.Position = .last) async throws {
         try await self.addHandlers(handlers, position: position).get()
-=======
-    @available(*, deprecated, message: "ChannelHandlerContext is not Sendable and it is therefore not safe to be used outside of its EventLoop")
-    public func context(handler: ChannelHandler) async throws -> ChannelHandlerContext {
-        return try await self.context(handler: handler).get()
->>>>>>> 771257cc
-    }
-    @available(macOS 10.15, iOS 13, tvOS 13, watchOS 6, *)
-<<<<<<< HEAD
+    }
+    @available(macOS 10.15, iOS 13, tvOS 13, watchOS 6, *)
     @available(*, deprecated, message: "ChannelHandler is not Sendable and it is therefore not safe to be send to a different thread")
     @_disfavoredOverload
     public func addHandler(_ handler: ChannelHandler,
@@ -221,18 +217,6 @@
     @_disfavoredOverload
     public func removeHandler(_ handler: RemovableChannelHandler) async throws {
         try await self.removeHandler(handler).get()
-=======
-    @available(*, deprecated, message: "ChannelHandlerContext is not Sendable and it is therefore not safe to be used outside of its EventLoop")
-    public func context(name: String) async throws -> ChannelHandlerContext {
-        return try await self.context(name: name).get()
-    }
-
-    @available(macOS 10.15, iOS 13, tvOS 13, watchOS 6, *)
-    @available(*, deprecated, message: "ChannelHandlerContext is not Sendable and it is therefore not safe to be used outside of its EventLoop")
-    @inlinable
-    public func context<Handler: ChannelHandler>(handlerType: Handler.Type) async throws -> ChannelHandlerContext {
-        return try await self.context(handlerType: handlerType).get()
->>>>>>> 771257cc
     }
     
     @available(macOS 10.15, iOS 13, tvOS 13, watchOS 6, *)
