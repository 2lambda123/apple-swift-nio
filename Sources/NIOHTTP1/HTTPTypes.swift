--- conflicted
+++ resolved
@@ -17,88 +17,6 @@
 let crlf: StaticString = "\r\n"
 let headerSeparator: StaticString = ": "
 
-<<<<<<< HEAD
-/// An `IteratorProtocol` that can iterate through comma separated list of values for a certain
-/// header.
-///
-/// **Example:**
-///
-/// Suppose you have these headers:
-///
-///      Connection: keep-alive, x-server
-///      Content-Type: text/html
-///      Connection: other
-///
-/// You can iterate using this struct on those headers, for values of `Connection`, to get
-/// `keep-alive`, then `x-server`, then `other`
-public struct HTTPListHeaderIterator: Sequence, IteratorProtocol {
-    
-    public typealias Element = ByteBufferView
-    
-    private var currentHeaderIndex: Int = -1
-    private var singleValueViewIterator: Array<ByteBufferView>.Iterator?
-    private let headerName: String.UTF8View
-    private let headers: HTTPHeaders
-    
-    private let comma = ",".utf8.first!
-    
-    /// Returns next index in headers
-    ///
-    /// - Parameter current: The index to begin iteration at
-    /// - Returns: The next index of the header in header array, or `nil` if not found
-    private func headerIndex(after current: Int) -> Int? {
-        for (idx, currentHeader) in headers.headers.enumerated().dropFirst(current + 1) {
-            let view = headers.buffer.viewBytes(at: currentHeader.name.start,
-                                                length: currentHeader.name.length)
-            if view!.compareCaseInsensitiveASCIIBytes(to: headerName) {
-                return idx
-            }
-        }
-        return nil
-    }
-
-    mutating public func next() -> ByteBufferView? {
-        if let next = self.singleValueViewIterator?.next() {
-            return next.trimSpaces()
-        } else {
-            // End of this buffer. Let's try to grab the next one.
-            guard let index = self.headerIndex(after: currentHeaderIndex) else {
-                // No more buffers left.
-                return nil
-            }
-            self.currentHeaderIndex = index
-            self.singleValueViewIterator = headers.buffer
-                .viewBytes(at: headers.headers[currentHeaderIndex].value.start,
-                           length: headers.headers[currentHeaderIndex].value.length)!
-                .split(separator: comma)
-                .makeIterator()
-            return self.next()
-        }
-        
-    }
-    
-    public func makeIterator() -> HTTPListHeaderIterator {
-        return self
-    }
-    
-    @usableFromInline
-    internal init(headerName: String.UTF8View,
-                  headers: HTTPHeaders) {
-        self.headers = headers
-        self.headerName = headerName
-    }
-    
-    @inlinable
-    public init(headerName: String,
-                headers: HTTPHeaders) {
-        self.init(headerName: headerName.utf8,
-                  headers: headers)
-    }
-
-}
-
-=======
->>>>>>> 22e6cd3c
 extension HTTPHeaders {
     internal enum ConnectionHeaderValue {
         case keepAlive
